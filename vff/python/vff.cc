--- conflicted
+++ resolved
@@ -288,11 +288,7 @@
 #      ifdef _MPI
          .add_property
          (
-<<<<<<< HEAD
-           "mpicomm", 
-=======
            "comm", 
->>>>>>> cc0d4314
            bp::make_function(&get_mpi<T>, bp::return_internal_reference<>()),
            &set_mpi<T>, 
            "Sets the boost.mpi communicator."
