--- conflicted
+++ resolved
@@ -6,29 +6,23 @@
 #endif
 
 #include <boost/python/module.hpp>
-<<<<<<< HEAD
 #include <boost/python/docstring_options.hpp>
 #include <boost/python/scope.hpp>
-=======
 #include <boost/python/handle.hpp>
 #include <boost/python/borrowed.hpp>
->>>>>>> f41f45b4
 
 #include "vff.hpp"
 
 BOOST_PYTHON_MODULE(vff)
 {
-<<<<<<< HEAD
   namespace bp = boost::python;
   bp::scope scope;
   scope.attr("__doc__") = "Valence Force-Field functional for the Zinc-Blende lattice.\n";
+  bp::docstring_options doc_options(true, false);
 
-  bp::docstring_options doc_options(true, false);
-=======
   // loads lada.math first
   namespace bp = boost::python;
   bp::handle<> math( bp::borrowed(PyImport_ImportModule("lada.math")) );
->>>>>>> f41f45b4
 
   LaDa::Python::expose_vff();
   LaDa::Python::expose_layeredvff();
