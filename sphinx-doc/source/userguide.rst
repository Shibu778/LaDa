##########
User Guide
##########

Contents:

.. toctree::
   :maxdepth: 2

   Compiling and installing <userguide/compile>

   Setting up Pylada <userguide/configuration>
<<<<<<< HEAD
=======

   Testing <userguide/testing>
>>>>>>> 58e79cf6

   Creating and Manipulating crystal structures <userguide/crystal>

   Interface to VASP  <userguide/vasp>

   Interface to CRYSTAL <userguide/dftcrystal>

   Organized high-thoughput calculations: job-folders <userguide/jobfolders>

   IPython high-throughput interface <userguide/ipython><|MERGE_RESOLUTION|>--- conflicted
+++ resolved
@@ -10,11 +10,8 @@
    Compiling and installing <userguide/compile>
 
    Setting up Pylada <userguide/configuration>
-<<<<<<< HEAD
-=======
 
    Testing <userguide/testing>
->>>>>>> 58e79cf6
 
    Creating and Manipulating crystal structures <userguide/crystal>
 
