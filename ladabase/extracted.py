--- conflicted
+++ resolved
@@ -23,19 +23,6 @@
         value = getattr(extractor, key)
         if not is_descriptor(value): continue
         value = getattr(value, 'fget', None)
-<<<<<<< HEAD
-        if value is None: continue
-        value = getattr(value, 'to_json', None)
-        if value is None: continue
-        items[key] = value
-  
-  def __call__(self, extractor, items=None):
-    """ Returns dictionary of encoded values. """
-    jsons, attrs = self._from_json[0], self._attrs[0]
-    if extractor.is_dft: jsons, attrs = self._from_json[1], self._attrs[1]
-    elif extractor.is_dft: jsons, attrs = self._from_json[2], self._attrs[2]
-    if items is None: items = attrs
-=======
         if value == None: continue
         if not hasattr(value, 'section'): continue
         section[key] = getattr(value, 'section', None)
@@ -53,7 +40,6 @@
       jsons.update(self.from_json[2])
       sections.update(self.sections[2])
     if items == None: items = sections.keys()
->>>>>>> f4ec7666
 
     result = {}
     for key in items:
@@ -102,12 +88,6 @@
         value = getattr(extractor, key)
         if not is_descriptor(value): continue
         value = getattr(value, 'fget', None)
-<<<<<<< HEAD
-        if value is None: continue
-        value = getattr(value, 'from_json', None)
-        if value is None: continue
-        self._from_json[key] = value
-=======
         if value == None: continue
         section = getattr(value, "section", "Not a section")
         if section == "Not a section": continue
@@ -115,7 +95,6 @@
         value = getattr(value, 'from_json', None)
         if value == None: continue
         self.from_json[key] = value
->>>>>>> f4ec7666
 
   def __setitem__(self, key, value):
     """ Sets dictionary items. """
