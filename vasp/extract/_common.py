""" Subpackage containing extraction methods for VASP common to both GW and DFT. """
__docformat__  = 'restructuredtext en'
__all__ = ['Extract']
from ...opt.decorators import make_cached, broadcast_result
from ...opt.json import array as json_array, pickled as json_pickled

class Extract(object):
  """ Implementation class for extracting data from VASP output """

  def __init__(self):
    """ Initializes the extraction class. """
    object.__init__(self)
<<<<<<< HEAD
    
=======

>>>>>>> 32405311
  @property 
  @make_cached
  @broadcast_result(attr=True, which=0)
  def algo(self):
    """ Returns the kind of algorithms. """
    result = self._find_first_OUTCAR(r"""^\s*ALGO\s*=\s*(\S+)\s*""")
    if result == None: return 'Normal'
    return result.group(1).lower()

  @property
  def is_dft(self):
    """ True if this is a DFT calculation, as opposed to GW. """
    return self.algo not in ['gw', 'gw0', 'chi', 'scgw', 'scgw0'] 
  @property
  def is_gw(self):
    """ True if this is a GW calculation, as opposed to DFT. """
    try: return self.algo in ['gw', 'gw0', 'chi', 'scgw', 'scgw0'] 
    except: return False
    

  @property
  @json_pickled
  @make_cached
  @broadcast_result(attr=True, which=0)
  def functional(self):
    """ Returns vasp functional used for calculation.

        Requires file FUNCCAR to be present.
    """
    from cPickle import load
    with self.__funccar__() as file: return load(file)

  @property
  def vasp(self):
    """ Deprecated. """
    from warnings import warn
    warn(DeprecationWarning('vasp attribute is deprecated in favor of functional.'), stacklevel=2)
    return self.functional

  @property
  @make_cached
  @broadcast_result(attr=True, which=0)
  def success(self):
    """ Checks that VASP run has completed. 

        At this point, checks for the existence of OUTCAR.
        Then checks that timing stuff is present at end of OUTCAR.
    """
    from os.path import exists, join

    for path in [self.OUTCAR]:
      if not exists(join(self.directory, path)): return False
      
    regex = r"""General\s+timing\s+and\s+accounting\s+informations\s+for\s+this\s+job"""
    return self._find_last_OUTCAR(regex) != None


  @broadcast_result(attr=True, which=0)
  def _starting_structure_data(self):
    """ Structure at start of calculations. """
    from re import compile
    from numpy import array, zeros, dot

    species_in = self.species

    cell = zeros((3,3), dtype="float64")
    atoms = []

    with self.__outcar__() as file: 
      atom_index, cell_index = None, None
      cell_re = compile(r"""^\s*direct\s+lattice\s+vectors\s+""")
      atom_re = compile(r"""^\s*position\s+of\s+ions\s+in\s+fractional\s+coordinates""")
      for line in file:
        if cell_re.search(line) != None: break
      for i in range(3):
        cell[:,i] = array(file.next().split()[:3], dtype='float64')
      for line in file:
        if atom_re.search(line) != None: break
      for line in file:
        data = line.split()
        if len(data) != 3: break
        atoms.append(dot(cell, array(data, dtype='float64')))

    return cell, atoms
 
  @property
  @json_pickled
  @make_cached
  def starting_structure(self):
    """ Structure at start of calculations. """
    from ...crystal import Structure
    from quantities import eV
    cell, atoms = self._starting_structure_data()
    structure = Structure()
    # tries to find adequate name for structure.
    try: name = self.system
    except RuntimeError: name = ''
    structure.name = self.name
    if len(name) == 0 or name == 'POSCAR created by SUPERPOSCAR':
      try: title = self.system
      except RuntimeError: title = ''
      if len(title) != 0: structure.name = title

    structure.energy = 0e0
    structure.cell = cell
    structure.scale = 1e0
    assert len(self.species) == len(self.ions_per_specie),\
           RuntimeError("Number of species and of ions per specie incoherent.")
    assert len(atoms) == sum(self.ions_per_specie),\
           RuntimeError('Number of atoms per specie does not sum to number of atoms.')
    for specie, n in zip(self.species,self.ions_per_specie):
      for i in range(n): structure.add_atom = atoms.pop(0), specie

    if (self.isif == 0 or self.nsw == 0 or self.ibrion == -1) and self.is_dft:
      structure.energy = float(self.total_energy.rescale(eV))
    return structure

  @property
  @make_cached
  @broadcast_result(attr=True, which=0)
  def _structure_data(self):
    """ Greps cell and positions from OUTCAR. """
    from re import compile
    from numpy import array, zeros

    cell = zeros((3,3), dtype="float64")
    atoms = []

    with self.__outcar__() as file: lines = file.readlines()

    atom_index, cell_index = None, None
    atom_re = compile(r"""^\s*POSITION\s+""")
    cell_re = compile(r"""^\s*direct\s+lattice\s+vectors\s+""")
    for index, line in enumerate(lines[::-1]):
      if atom_re.search(line) != None: atom_index = index - 1
      if cell_re.search(line) != None: cell_index = index; break
    assert atom_index != None and cell_index != None,\
           RuntimeError("Could not find structure description in OUTCAR.")
    for i in range(3):
      cell[:,i] = [float(u) for u in lines[-cell_index+i].split()[:3]]
    while atom_index > 0 and len(lines[-atom_index].split()) == 6:
      atoms.append( array([float(u) for u in lines[-atom_index].split()[:3]], dtype="float64") )
      atom_index -= 1

    return cell, atoms

  @property
  @json_pickled
  @make_cached
  def structure(self):
    """ Greps structure and total energy from OUTCAR. """
    from numpy import array
    from quantities import eV
    from ...crystal import Structure

    if self.isif == 0 or self.nsw == 0 or self.ibrion == -1:
      return self.starting_structure


    try: cell, atoms = self._structure_data
    except: return self.contcar_structure

    structure = Structure()
    # tries to find adequate name for structure.
    try: name = self.system
    except RuntimeError: name = ''
    structure.name = self.name
    if len(name) == 0 or name == 'POSCAR created by SUPERPOSCAR':
      try: title = self.system
      except RuntimeError: title = ''
      if len(title) != 0: structure.name = title
    
    structure.energy = float(self.total_energy.rescale(eV)) if self.is_dft else 0e0
    structure.cell = array(cell, dtype="float64")
    structure.scale = 1e0
    assert len(self.species) == len(self.ions_per_specie),\
           RuntimeError("Number of species and of ions per specie incoherent.")
    for specie, n in zip(self.species,self.ions_per_specie):
      for i in range(n):
        structure.add_atom = array(atoms.pop(0), dtype="float64"), specie

    return structure

  @property
  @json_pickled
  @make_cached
  def contcar_structure(self):
    """ Greps structure from CONTCAR. """
    from ...crystal import read_poscar
    from quantities import eV

    species_in = self.species

    result = read_poscar(species_in, self.__contcar__(), comm=self.comm)
    result.energy = float(self.total_energy.rescale(eV)) if self.is_dft else 0e0
    return result

  @property
  @make_cached
  @broadcast_result(attr=True, which=0)
  def ions_per_specie(self):
    """ Greps species from OUTCAR. """
    result = self._find_first_OUTCAR(r"""\s*ions\s+per\s+type\s*=.*$""")
    if result == None: return None
    return [int(u) for u in result.group(0).split()[4:]]
  stoechiometry = ions_per_specie
  """ Alias for `ions_per_specie`. """

  @property
  @make_cached
  @broadcast_result(attr=True, which=0)
  def species(self):
    """ Greps species from OUTCAR. """
    return tuple([ u.group(1) for u in self._search_OUTCAR(r"""VRHFIN\s*=\s*(\S+)\s*:""") ])

  @property
  @make_cached
  @broadcast_result(attr=True, which=0)
  def isif(self):
    """ Greps ISIF from OUTCAR. """
    result = self._find_first_OUTCAR(r"""\s*ISIF\s*=\s*(-?\d+)\s+""")
    if result == None: return None
    return int(result.group(1))
  
  @property
  @make_cached
  @broadcast_result(attr=True, which=0)
  def nsw(self):
    """ Greps NSW from OUTCAR. """
    result = self._find_first_OUTCAR(r"""\s*NSW\s*=\s*(-?\d+)\s+""")
    if result == None: return None
    return int(result.group(1))

  @property
  @make_cached
  @broadcast_result(attr=True, which=0)
  def ibrion(self):
    """ Greps IBRION from OUTCAR. """
    result = self._find_first_OUTCAR(r"""\s*IBRION\s*=\s*(-?\d+)\s+""")
    if result == None: return None
    return int(result.group(1))

  @property
  @json_array("float64")
  @make_cached
  @broadcast_result(attr=True, which=0)
  def kpoints(self):
    """ Greps k-points from OUTCAR.
    
        Numpy array where each row is a k-vector in cartesian units. 
    """
    from re import compile
    from numpy import array

    result = []
    with self.__outcar__() as file:
      found = compile(r"""Found\s+(\d+)\s+irreducible\s+k-points""")
      for line in file:
        if found.search(line) != None: break
      found = compile(r"""Following\s+cartesian\s+coordinates:""")
      for line in file:
        if found.search(line) != None: break
      file.next()
      for line in file:
        data = line.split()
        if len(data) != 4: break;
        result.append( data[:3] )
    return array(result, dtype="float64") 

  @property
  @json_array("float64")
  @make_cached
  @broadcast_result(attr=True, which=0)
  def multiplicity(self):
    """ Greps multiplicity of each k-point from OUTCAR. """
    from re import compile
    from numpy import array

    result = []
    with self.__outcar__() as file:
      found = compile(r"""Found\s+(\d+)\s+irreducible\s+k-points""")
      for line in file:
        if found.search(line) != None: break
      found = compile(r"""Following\s+cartesian\s+coordinates:""")
      for line in file:
        if found.search(line) != None: break
      file.next()
      for line in file:
        data = line.split()
        if len(data) != 4: break;
        result.append( float(data[3]) )
    return array(result, dtype="float64")

  @property 
  @make_cached
  @broadcast_result(attr=True, which=0)
  def ispin(self):
    """ Greps ISPIN from OUTCAR. """
    result = self._find_first_OUTCAR(r"""^\s*ISPIN\s*=\s*(1|2)\s+""")
    assert result != None, RuntimeError("Could not extract ISPIN from OUTCAR.")
    return int(result.group(1))

  @property
  @make_cached
  @broadcast_result(attr=True, which=0)
  def name(self):
    """ Greps POSCAR title from OUTCAR. """
    result = self._find_first_OUTCAR(r"""^\s*POSCAR\s*=.*$""")
    assert result != None, RuntimeError("Could not extract POSCAR title from OUTCAR.")
    result = result.group(0)
    result = result[result.index('=')+1:]
    return result.rstrip().lstrip()

  @property
  @make_cached
  @broadcast_result(attr=True, which=0)
  def system(self):
    """ Greps system title from OUTCAR. """
    result = self._find_first_OUTCAR(r"""^\s*SYSTEM\s*=.*$""")
    assert result != None, RuntimeError("Could not extract SYSTEM title from OUTCAR.")
    result = result.group(0)
    result = result[result.index('=')+1:].rstrip().lstrip()
    if result[0] == '"': result = result[1:]
    if result[-1] == '"': result = result[:-1]
    return result

  @broadcast_result(attr=True, which=0)
  def _unpolarized_values(self, which):
    """ Returns spin-unpolarized eigenvalues and occupations. """
    from re import compile, finditer
    import re

    with self.__outcar__() as file: lines = file.readlines()
    # Finds last first kpoint.
    spin_comp1_re = compile(r"\s*k-point\s+1\s*:\s*(\S+)\s+(\S+)\s+(\S+)\s*")
    found = None
    for i, line in enumerate(lines[::-1]):
      found = spin_comp1_re.match(line)
      if found != None: break
    assert found != None, RuntimeError("Could not extract eigenvalues/occupation from OUTCAR.")

    # now greps actual results.
    if self.is_dft:
      kp_re = r"\s*k-point\s+(?:\d+)\s*:\s*(?:\S+)\s*(?:\S+)\s*(?:\S+)\n"\
              r"\s*band\s+No\.\s+band\s+energies\s+occupation\s*\n"\
              r"(\s*(?:\d+)\s+(?:\S+)\s+(?:\S+)\s*\n)+"
      skip, cols = 2, 3
    else: 
      kp_re = r"\s*k-point\s+(?:\d+)\s*:\s*(?:\S+)\s*(?:\S+)\s*(?:\S+)\n"\
              r"\s*band\s+No\.\s+.*\n\n"\
              r"(\s*(?:\d+)\s+(?:\S+)\s+(?:\S+)\s+(?:\S+)\s+(?:\S+)"\
              r"\s+(?:\S+)\s+(?:\S+)\s+(?:\S+)\s*\n)+"
      skip, cols = 3, 8
    results = []
    for kp in finditer(kp_re, "".join(lines[-i-1:]), re.M):
      dummy = [u.split() for u in kp.group(0).split('\n')[skip:]]
      results.append([float(u[which]) for u in dummy if len(u) == cols])
    return results

  @broadcast_result(attr=True, which=0)
  def _spin_polarized_values(self, which):
    """ Returns spin-polarized eigenvalues and occupations. """
    from re import compile, finditer
    import re

    with self.__outcar__() as file: lines = file.readlines()
    # Finds last spin components.
    spin_comp1_re = compile(r"""\s*spin\s+component\s+(1|2)\s*$""")
    spins = [None,None]
    for i, line in enumerate(lines[::-1]):
      found = spin_comp1_re.match(line)
      if found == None: continue
      if found.group(1) == '1': 
        assert spins[1] != None, \
               RuntimeError("Could not find two spin components in OUTCAR.")
        spins[0] = i
        break
      else:  spins[1] = i
    assert spins[0] != None and spins[1] != None,\
           RuntimeError("Could not extract eigenvalues/occupation from OUTCAR.")

    # now greps actual results.
    if self.is_dft:
      kp_re = r"\s*k-point\s+(?:\d+)\s*:\s*(?:\S+)\s*(?:\S+)\s*(?:\S+)\n"\
              r"\s*band\s+No\.\s+band\s+energies\s+occupation\s*\n"\
              r"(\s*(?:\d+)\s+(?:\S+)\s+(?:\S+)\s*\n)+"
      skip, cols = 2, 3
    else: 
      kp_re = r"\s*k-point\s+(?:\d+)\s*:\s*(?:\S+)\s*(?:\S+)\s*(?:\S+)\n"\
              r"\s*band\s+No\.\s+.*\n\n"\
              r"(\s*(?:\d+)\s+(?:\S+)\s+(?:\S+)\s+(?:\S+)\s+(?:\S+)"\
              r"\s+(?:\S+)\s+(?:\S+)\s+(?:\S+)\s*\n)+"
      skip, cols = 3, 8
    results = [ [], [] ]
    for kp in finditer(kp_re, "".join(lines[-spins[0]:-spins[1]]), re.M):
      dummy = [u.split() for u in kp.group(0).split('\n')[skip:]]
      results[0].append([float(u[which]) for u in dummy if len(u) == cols])
    for kp in finditer(kp_re, "".join(lines[-spins[1]:]), re.M):
      dummy = [u.split() for u in kp.group(0).split('\n')[skip:]]
      results[1].append([u[which] for u in dummy if len(u) == cols])
    return results

  @property
  @make_cached
  @broadcast_result(attr=True, which=0)
  def ionic_charges(self):
    """ Greps ionic_charges from OUTCAR."""
    regex = """^\s*ZVAL\s*=\s*(.*)$"""
    result = self._find_last_OUTCAR(regex) 
    assert result != None, RuntimeError("Could not find ionic_charges in OUTCAR")
    return [float(u) for u in result.group(1).split()]

  @property
  @make_cached
  def valence(self):
    """ Greps total energy from OUTCAR."""
    ionic = self.ionic_charges
    species = self.species
    atoms = [u.type for u in self.structure.atoms]
    result = 0
    for c, s in zip(ionic, species): result += c * atoms.count(s)
    return result
  
  @property
  @make_cached
  @broadcast_result(attr=True, which=0)
  def nelect(self):
    """ Greps nelect from OUTCAR."""
    regex = """^\s*NELECT\s*=\s*(\S+)\s+total\s+number\s+of\s+electrons\s*$"""
    result = self._find_last_OUTCAR(regex) 
    assert result != None, RuntimeError("Could not find energy in OUTCAR")
    return float(result.group(1)) 

  @property
  @make_cached
  def charge(self):
    """ Greps total charge in the system from OUTCAR."""
    return self.valence-self.nelect

  @property
  @make_cached
  def nbands(self):
    """ Number of bands in calculation. """
    result = self._find_first_OUTCAR("""NBANDS\s*=\s*(\d+)""")
    assert result != None, RuntimeError("Could not find NBANDS in OUTCAR.")
    return int(result.group(1))


  def iterfiles(self, **kwargs):
    """ iterates over input/output files. 
    
        :kwarg errors: Include stderr files.
        :type errors: bool
        :kwarg incar: Include INCAR file
        :type incar: bool
        :kwarg wavecar: Include WAVECAR file
        :type wavecar: bool
        :kwarg doscar: Include CHGCAR file
        :type doscar: bool
        :kwarg chgcar: Include CHGCAR file
        :type chgcar: bool
        :kwarg poscar: Include POSCAR file
        :type poscar: bool
        :kwarg contcar: Include CONTCAR file
        :type contcar: bool
    """
    from os.path import exists, join
    from glob import iglob
    from itertools import chain
    files = [self.OUTCAR, self.FUNCCAR]
    try: files.append(self.functional.STDOUT)
    except: pass
    if kwargs.get('errors', False): 
      try: files.append(self.functional.STDERR)
      except: pass
    if kwargs.get('incar', False):   files.append('INCAR')
    if kwargs.get('wavecar', False): files.append('WAVECAR')
    if kwargs.get('doscar', False):  files.append('DOSCAR')
    if kwargs.get('chgcar', False):  files.append('CHGCAR')
    if kwargs.get('poscar', False):  files.append('POSCAR')
    if kwargs.get('contcar', False): files.append('CONTCAR')
    for file in files:
      file = join(self.directory, file)
      if exists(file): yield file
    # Add RelaxCellShape directories.
    for dir in chain( iglob(join(self.directory, "relax_cellshape/[0-9]/")),
                      iglob(join(self.directory, "relax_cellshape/[0-9][0-9]/")),
                      iglob(join(self.directory, "relax_ions/[0-9]/")),
                      iglob(join(self.directory, "relax_ions/[0-9][0-9]/")) ):
      a = self.__class__(dir, comm=self.comm)
      for file in a.iterfiles(**kwargs): yield file

<|MERGE_RESOLUTION|>--- conflicted
+++ resolved
@@ -10,11 +10,7 @@
   def __init__(self):
     """ Initializes the extraction class. """
     object.__init__(self)
-<<<<<<< HEAD
-    
-=======
-
->>>>>>> 32405311
+
   @property 
   @make_cached
   @broadcast_result(attr=True, which=0)
