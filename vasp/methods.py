--- conflicted
+++ resolved
@@ -112,13 +112,8 @@
     ediffg = self.vasp.ediffg
     if ediffg == None: ediffg = 1e1 * self.vasp.ediff
     elif ediffg < self.vasp.ediff: 
-<<<<<<< HEAD
-      raise ValueError("Parameter ediffg({0}) is smaller than ediffg({1}."\
+      raise ValueError("Parameter ediffg({0}) is smaller than ediffg({1})."\
                        .format(self.ediffg, self.vasp.ediff))
-=======
-      raise ValueError( "Parameter ediffg({0}) is smaller than ediffg({1}."\
-                        .format(self.ediffg, self.vasp.ediff))
->>>>>>> 237c7645
     ediffg *= 1.2 * float(len(structure.atoms))
 
     # updates vasp as much as possible.
@@ -166,14 +161,6 @@
       energies = output.total_energies[-2] - output.total_energies[-1:]
       if abs(energies) < ediffg: break
 
-<<<<<<< HEAD
-    # Does not perform static calculation if convergence not reached.
-    assert output.success, RuntimeError("VASP calculations did not complete.")
-    if output.total_energies.shape[0] >= 2:
-      energies = output.total_energies[-2] - output.total_energies[-1:]
-      assert abs(energies) < ediffg, \
-             RuntimeError("Could not converge cell-shape in {0} iterations.".format(maxiter))
-=======
     # Does not perform ionic calculation if convergence not reached.
     if output != None:
       assert output.success, RuntimeError("VASP calculations did not complete.")
@@ -181,7 +168,6 @@
         energies = output.total_energies[-2] - output.total_energies[-1:]
         assert abs(energies) < ediffg, \
                RuntimeError("Could not converge cell-shape in {0} iterations.".format(maxiter))
->>>>>>> 237c7645
 
     # performs ionic calculation. 
     while maxiter <= 0 or nb_steps < maxiter + 1 and vasp.relaxation.find("ionic") != -1:
@@ -300,148 +286,4 @@
     result += "functional.relaxation = %s\n" % (repr(self.relaxation))
     result += "functional.first_trial = %s\n" % (repr(self.first_trial))
     result += "functional.maxiter = %s\n\n" % (repr(self.maxiter))
-<<<<<<< HEAD
-    return string + "\n" + result
-
-
-
-class RelaxIons(object):
-  """ Functor for ionic relaxation.
-  
-      Since vasp is a plane-wave code, cell-relaxation are never quite accurate.
-      This functional keeps working until convergence is achieved, and then
-      creates a static calculation.
-  """
-  def __init__(self, vasp, first_trial=None, keep_steps=True):
-    """ Initializes a ionic relaxation.
-        
-        In order to obtain accurate total energies, a static calculation is
-        performed following the ionic calculation.
-    """
-    super(RelaxIons, self).__init__()
-    self.vasp = vasp
-    """ The functional with which to perform cell relaxation. see `__init__`. """
-    self.first_trial = first_trial
-    """ Dictionary of parameters for the first run of the functional. see `__init__`. """
-    self.Extract = self.vasp.Extract
-    """ Extraction class. """
-    self.keep_steps = keep_steps
-    """ Whether or not to keep intermediate results. """
-
-  def __call__(self, structure, outdir=None, comm=None, overwrite=False, **kwargs):
-    """ Performs an ionic relaxation followed by a static calculation.
-    
-        :Parameters:
-          structure
-            The structure to relax with `vasp`.
-          outdir
-            Output directory passed on to the `vasp` functional.
-          comm : boost.mpi.communicator or None
-            MPI communicator passed on to the `vasp` functional.
-          overwrite : bool
-	    Wether to perform the calculation no matter what, or whether to
-            check if results already exist.
-          kwargs 
-            Other keywords will overide attributes of this instance of
-            `RelaxCellShape` (though for this run only. This function is
-            stateless) if they are named after attributes of `RelaxCellShape`.
-            Otherwise, the keywords are passed on to the `vasp` functional.
-
-        :return: `RelaxIons.Extract` object for output analysis.
-
-        This will call will overide the `lada.vasp.Incar.set_relaxation`
-        parameter with \"ionic\".
-    """
-    from copy import deepcopy
-    from math import fabs 
-    from os import getcwd
-    from os.path import join, exists
-    from ..opt import RelativeDirectory
-
-
-    # make this function stateless.
-    vasp = kwargs.pop("vasp", self.vasp)
-    structure = deepcopy(structure)
-    first_trial = kwargs.pop("first_trial", self.first_trial)
-    keep_steps = kwargs.pop("keep_steps", self.keep_steps)
-    outdir = getcwd() if outdir == None else RelativeDirectory(outdir).path
-    is_root = True if comm == None else comm.rank == 0
-
-    # does not run code. Just creates directory.
-    if kwargs.pop("norun", False): 
-      this = RelaxIons(vasp, first_trial)
-      return this._norun(structure, outdir=outdir, comm=comm, **kwargs)
-
-    if not overwrite:
-      extract = self.Extract(outdir, comm=None)
-      if extract.success: return extract
-    elif is_root and exists(outdir): rmtree(outdir)
-    if comm != None: comm.barrier() # makes sure directory is not created by other proc!
-    
-    # sets parameter dictionary for first trial.
-    if first_trial != None:
-      params = kwargs.copy()
-      params.update(first_trial)
-    else: params = kwargs
-
-    if comm != None: comm.barrier() # makes sure directory is not created by other proc
-    # performs relaxation.
-    directory = join(outdir, "relax_ions")
-    params["set_relaxation"] = "ionic"
-    output = vasp\
-             (\
-               structure, \
-               outdir = directory,\
-               comm=comm,\
-               **params
-             )
-
-    # performs final calculation outside relaxation directory. 
-    structure = output.structure
-    params = kwargs.copy()
-    params["set_relaxation"] = "static"
-    output = vasp\
-             (\
-               structure, \
-               outdir = outdir,\
-               comm=comm,\
-               restart=output,\
-               **kwargs\
-             )
-             
-    if output.success and (not keep_steps): rmtree(join(outdir, "relax_ions"))
-    return output
-
-  def _norun(self, *args, **kwargs):
-    """ Just creates directory for debugging. """
-    from ..opt.changedir import Changedir
-
-    is_root = True
-    if "comm" in kwargs:
-      comm = kwargs["comm"]
-      is_root = True if comm == None else comm.rank == 0
-    if is_root:
-      # creates a file describing the relaxation parameters.
-      with Changedir(kwargs["outdir"]) as pwd:
-        with open("relax_ions_parameters", "w") as file:
-          file.write( "self.relaxation = %s\n" % (repr(self.relaxation)) )
-          file.write( "self.first_trial = %s\n" % (repr(self.first_trial)) )
-
-    # Now have vasp do a fake run to create anything it does create.
-    kwargs["norun"] = True
-    return self.vasp(*args, **kwargs) 
-
-  def __repr__(self):
-    """ Returns a python script describing this instance. """
-    string = "# VASP functional.\n"
-    string += repr(self.vasp).replace("functional", "vasp_functional") 
-    result = "from %s import %s\n\n" % (self.__class__.__module__, self.__class__.__name__)
-    result += "# VASP Functional to relax cell-shape, volume, etc.\n"
-    result += "functional = %s(vasp_functional)\n" % (self.__class__.__name__)
-    result += "functional.first_trial = %s\n" % (repr(self.first_trial))
-    return string + "\n" + result
-
-
-=======
-    return string + "\n" + result
->>>>>>> 237c7645
+    return string + "\n" + result