--- conflicted
+++ resolved
@@ -65,11 +65,7 @@
   """ Raised when property could not be grepped from some OUTCAR. """
   pass
 class ConfigError(input):
-<<<<<<< HEAD
-  """ Could not determine host machines. """
+  """ Some sort of LaDa configuration error. """
 
 class ExternalRunFailed(root):
-  """ Thrown when an external run has failed. """
-=======
-  """ Some sort of LaDa configuration error. """
->>>>>>> 8b3b29ea
+  """ Thrown when an external run has failed. """