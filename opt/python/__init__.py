""" Miscellaneous """
__docformat__  = 'restructuredtext en'
from types import ModuleType
from contextlib import contextmanager

from _opt import __load_vasp_in_global_namespace__, __load_escan_in_global_namespace__,\
                 cReals, _RedirectFortran, ConvexHull, ErrorTuple
from changedir import Changedir
from tempdir import Tempdir
from decorators import broadcast_result, make_cached
from filecache import FileCache
from ._ordered_dict import OrderedDict
from ._extract import AbstractExtractBase, OutcarSearchMixin

__all__ = [ '__load_vasp_in_global_namespace__', '__load_escan_in_global_namespace__',\
            'cReals', 'ConvexHull', 'ErrorTuple', 'redirect_all', 'redirect', 'read_input',\
            'LockFile', 'acquire_lock', 'open_exclusive', 'RelativeDirectory', 'streams',
            'AbstractExtractBase', 'OutcarSearchMixin', 'convert_from_unix_re', 'OrderedDict', 
<<<<<<< HEAD
            'exec_input', 'FileCache' ]
=======
            'exec_input', 'Changedir', 'Tempdir', 'broadcast_result', 'make_cached' ]
>>>>>>> 8467c662

streams = _RedirectFortran.fortran
""" Name of the streams. """

class _RedirectPy:
  """ Redirects C/C++ input, output, error. """
  def __init__(self, unit, filename, append):
    self.unit = unit
    self.filename = filename
    self.append = append
  def __enter__(self):
    import sys
    if self.unit == streams.input:    self.old = sys.stdin
    elif self.unit == streams.error:  self.old = sys.stderr
    elif self.unit == streams.output: self.old = sys.stdout
    else: raise RuntimeError("Unknown redirection unit.")
    self.file = open(self.filename if len(self.filename)\
                else "/dev/null", "a" if self.append else "w")
    if self.unit == streams.input:    sys.stdin  = self.file
    elif self.unit == streams.error:  sys.stderr = self.file
    elif self.unit == streams.output: sys.stdout = self.file
    else: raise RuntimeError("Unknown redirection unit.")
    return self
  def __exit__(self, *wargs):
    import sys 
    if self.unit == streams.input:    sys.stdin  = self.old 
    elif self.unit == streams.error:  sys.stderr = self.old 
    elif self.unit == streams.output: sys.stdout = self.old 
    else: raise RuntimeError("Unknown redirection unit.")
    self.file.close()
      
class _RedirectAll:
  """ Redirects C/C++ input, output, error. """
  def __init__(self, unit, filename, append):
    self.unit = unit
    self.filename = filename
    if self.filename == None: self.filename = ""
    if self.filename == "/dev/null": self.filename = ""
    self.append = append
  def __enter__(self):
    import os
    import sys
    if self.unit == streams.input:    self.old = os.dup(sys.__stdin__.fileno())
    elif self.unit == streams.output: self.old = os.dup(sys.__stdout__.fileno())
    elif self.unit == streams.error:  self.old = os.dup(sys.__stderr__.fileno())
    else: raise RuntimeError("Unknown redirection unit.")
    if len(self.filename) == 0:
      self.filefd = os.open(os.devnull, os.O_RDWR | os.O_APPEND)
    else:
      self.filefd = os.open(self.filename, (os.O_RDWR | os.O_APPEND) if self.append\
                                           else (os.O_CREAT | os.O_WRONLY | os.O_EXCL))
    if self.append: self.file = os.fdopen(self.filefd, 'a')
    else: self.file = os.fdopen(self.filefd, 'w')
    if self.unit == streams.input:    os.dup2(self.file.fileno(), sys.__stdin__.fileno())
    elif self.unit == streams.output: os.dup2(self.file.fileno(), sys.__stdout__.fileno())
    elif self.unit == streams.error:  os.dup2(self.file.fileno(), sys.__stderr__.fileno())
    else: raise RuntimeError("Unknown redirection unit.")
    return self
  def __exit__(self, *wargs):
    import os
    import sys
    try: self.file.close()
    except: pass
    if self.unit == streams.input:    os.dup2(self.old, sys.__stdin__.fileno()) 
    elif self.unit == streams.output: os.dup2(self.old, sys.__stdout__.fileno())
    elif self.unit == streams.error:  os.dup2(self.old, sys.__stderr__.fileno())
    else: raise RuntimeError("Unknown redirection unit.")

def redirect_all(output=None, error=None, input=None, append = False):
  """ A context manager to redirect inputs, outputs, and errors. 
  
      :Parameters:
        output
          Filename to which to redirect output. 
        error
          Filename to which to redirect err. 
        input
          Filename to which to redirect input. 
        append
          If true, will append to files. All or nothing.
  """
  from contextlib import nested
  result = []
  for value, unit in [ (output, streams.output), (error, streams.error), (input, streams.input) ]:
    if value == None: continue
    result.append( _RedirectAll(unit=unit, filename=value, append=append) )
  return nested(*result)


def redirect(fout=None, ferr=None, fin=None, pyout=None, pyerr=None, pyin=None, append = False):
  """ A context manager to redirect inputs, outputs, and errors. 
  
      :Parameters:
        fout
          Filename to which to redirect fortran output. 
        ferr
          Filename to which to redirect fortran err. 
        fin
          Filename to which to redirect fortran input. 
        pyout
          Filename to which to redirect C/C++ output. 
        pyerr
          Filename to which to redirect C/C++ err. 
        pyin
          Filename to which to redirect C/C++ input. 
        append
          If true, will append to files. All or nothing.
  """
  from contextlib import nested
  result = []
  for value, unit in [ (fout, streams.output), (ferr, streams.error), (fin, streams.input) ]:
    if value == None: continue
    result.append( _RedirectFortran(unit=unit, filename=value, append=append) )
  for value, unit in [ (pyout, streams.output), (pyerr, streams.error), (pyin, streams.input) ]:
    if value == None: continue
    result.append( _RedirectPy(unit=unit, filename=value, append=append) )
  return nested(*result)


class Input(ModuleType):
  """ Fake class which will be updated with the local dictionary. """
  def __init__(self, name = "lada_input"): 
    """ Initializes input module. """
    super(Input, self).__init__(name, "Input module for lada scripts.")
  def __getattr__(self, name):
    raise AttributeError( "All out of cheese!\n"
                          "Required input parameter '{0}' not found in {1}." \
                          .format(name, self.__name__) )
  def __delattr__(self, name):
    raise RuntimeError("Cannot delete object from input namespace.")
  def __setattr__(self, name, value):
    raise RuntimeError("Cannot set/change object in input namespace.")
  def update(self, other):
    if hasattr(other, '__dict__'): other = other.__dict__
    for key, value in other.items():
      if key[0] == '_': continue
      super(Input, self).__setattr__(key, value)
  def __contains__(self, name):
    return name in self.__dict__

def read_input(filename='input.py', global_dict=None, local_dict = None, paths=None, comm = None):
  """ Reads and executes input script and returns local dictionary (as namespace instance). """
  from os.path import exists, basename
  assert exists(filename), IOError('File {0} does not exist.'.format(filename))
  with open(filename, 'r') as file: string = file.read()
  return exec_input(string, global_dict, local_dict, paths, comm, basename(filename))

def exec_input( script, global_dict=None, local_dict = None,\
                paths=None, comm = None, name=None):
  """ Executes input script and returns local dictionary (as namespace instance). """
  # stuff to import into script.
  from os import environ
  from os.path import abspath, expanduser
  from math import pi 
  from numpy import array, matrix, dot, sqrt, abs, ceil
  from numpy.linalg import norm, det
  from .. import physics, crystal
  from ..mpi import world
  from . import Input
  
  # Add some names to execution environment.
  if global_dict == None: global_dict = {}
  global_dict.update( { "environ": environ, "pi": pi, "array": array, "matrix": matrix, "dot": dot,
                        "norm": norm, "sqrt": sqrt, "ceil": ceil, "abs": abs,  "det": det,
                        "physics": physics, "expanduser": expanduser, 'world': world})
  for key in crystal.__all__: global_dict[key] = getattr(crystal, key)
  if local_dict == None: local_dict = {}
  # Executes input script.
  exec(script, global_dict, local_dict)

  # Makes sure expected paths are absolute.
  if paths != None:
    for path in paths:
      if path not in local_dict: continue
      local_dict[path] = abspath(expanduser(local_dict[path]))
    
  if name == None: name = 'None'
  result = Input(name)
  result.update(local_dict)
  return result


  
class LockFile(object):
  """ Gets an advisory lock for file C{filename}.

      Creates a lock directory named after a file. Relies on the presumably
      atomic nature of creating a directory. 
      *Beware* of mpi problems! `LockFile` is (purposefully) not mpi aware.
      If used unwisely, processes will lock each other out.
  """
  def __init__(self, filename, timeout = None, sleep = 0.5):
    """ Creates a lock object. 

        :Parameters:
          timeout
            will raise a RuntimeError when calling `lock` if
            the lock could not be aquired within this time.
          sleep
            Time to sleep between checks when waiting to acquire lock. 

        Does not acquire lock at this stage. 
    """
    from os.path import abspath
    self.filename = abspath(filename)
    """ Name of file to lock. """
    self.timeout = timeout
    """ Maximum amount of time to wait when acquiring lock. """
    self.sleep = sleep
    """ Sleep time between checks on lock. """
    self._owns_lock = False
    """ True if this object owns the lock. """

  def lock(self):
    """ Waits until lock is acquired. """
    from os import makedirs, error, mkdir
    from os.path import exists
    import time

    # creates parent directory first, if necessary.
    if not exists(self._parent_directory):
      try: makedirs(self._parent_directory) 
      except error: pass
    start_time = time.time()
    # loops until acqires lock.
    while self._owns_lock == False: 
      # tries to create director.
      try:
        self._owns_lock = True
        mkdir(self.lock_directory)
      # if fails, then another process already created it. Just keep looping.
      except error: 
        self._owns_lock = False
        if self.timeout != None:
          assert time.time() - start_time < self.timeout, \
                 RuntimeError("Could not acquire lock on %s." % (filename))
        time.sleep(self.sleep)

  def __enter__(self):
    """ Enters context. """
    assert self.timeout == None, RuntimeError("Cannot use LockFile as a context with timeout.")
    self.lock()
    return self

  def __exit__(self, *args):
    """ Exits context. """
    self.release()

  @property
  def lock_directory(self):
    """ Name of lock directory. """
    from os.path import join, basename
    return join(self._parent_directory, "." + basename(self.filename) + "-lada_lockdir")
 
  @property
  def _parent_directory(self):
    from os.path import abspath, dirname
    return dirname(abspath(self.filename))

  @property
  def is_locked(self):
    """ True if a lock for this file exists. """
    from os.path import exists
    return exists(self.lock_directory)

  @property
  def owns_lock(self): 
    """ True if this object owns the lock. """
    return self._owns_lock

  def release(self):
    """ Releases a lock.

        It is an error to release a lock not owned by this object.
        It is also an error to release a lock which is not locked.
        Makes sure things are syncro. The latter is an internal bug though.
    """
    from os import rmdir
    assert self._owns_lock, IOError("Filelock object does not own lock.")
    assert self.is_locked, IOError("Filelock object owns an unlocked lock.")
    self._owns_lock = False
    rmdir(self.lock_directory)

  def __del__(self):
    """ Releases lock if still held. """
    if self.owns_lock and self.is_locked: self.release()

def acquire_lock(filename, sleep=0.5):
  """ Alias for a `LockFile` context. 

      *Beware* of mpi problems! `LockFile` is (purposefully) not mpi aware.
      Only the root node should use this method.
  """
  return LockFile(filename, sleep=sleep)

@contextmanager
def open_exclusive(filename, mode="r", sleep = 0.5):
  """ Opens file while checking for advisory lock.

      This context uses `LockFile` to first obtain a lock.
      *Beware* of mpi problems! `LockFile` is (purposefully) not mpi aware.
      Only the root node should use this method.
  """
  # Enter context.
  with LockFile(filename, sleep=sleep) as lock:
    yield open(filename, mode)

class RelativeDirectory(object):
  """ Directory property which is relative to the user's home.
  
      The path which is returned (eg __get__) is always absolute. However,
      it is stored relative to the user's home, and hence can be passed from
      one computer system to the next.
      Unless you know what you are doing, it is best to get and set using the
      ``path`` attribute, starting from the current working directory if a
      relative path is given, and from the '/' root if an absolute path is
      given.

      >>> from os import getcwd, environ
      >>> getcwd()
      '/home/me/inhere/'
      >>> relative_directory.path = 'use/this/attribute'
      >>> relative_directory.path
      '/home/me/inhere/use/this/attribute'

      Other descriptors have somewhat more complex behaviors. ``envvar`` is the
      root directory - aka the fixed point. Changing it will simply change the
      root directory.

      >>> environ["SCRATCH"]
      '/scratch/me/'
      >>> relative_directory.envvar = "$SCRATCH"
      >>> relative_directory.envvar
      '/scratch/me/use/this/attribute'

      Modifying ``relative`` will change the second part of the relative
      directory. If a relative path is given, that relative path is used as is,
      without reference to the working directory. It is an error to give an
      absolute directory.

      >>> relative_directory.relative = "now/here"
      '/scratch/me/now/here'
      >>> relative_directory.relative = "/now/here"
      ValueError: Cannot set relative with absolute path. 

  """
  global_envvar = "~"
  """ Global envvar position.

      If envvar is set to None in any single instance, than this value takes
      over. Since it is a class attribute, it should be global to all instances
      with ``self.envvar == None``. 
  """
  def __init__(self, path=None, envvar=None, hook=None):
    """ Initializes the relative directory. 
    
        :Parameters:
          path : str or None
            path to store here. It can be relative to the current working
            directory, include envirnonment variables or shorthands for user
            homes. If None, will be set to `envvar`.
          envvar : str or None 
            Fixed point wich can be understood from system to system. It should
            be a shorthand to a user homer directory ("~/") or use an
            environment variable ("$SCRATCH"). If None, defaults to user's
            home.
          hook : callable or None
            This function will be called if/when the directory is changed. Note
            that it may be lost during pickling if it is not itself pickelable.
    """
    super(RelativeDirectory, self).__init__()

    self._relative = None
    """ Private path relative to fixed point. """
    self._envvar = None
    """ Private envvar variable. """
    self._hook = None
    """ Private hook variable. """
    self.path = path
    """ Relative path. """
    self.envvar = envvar
    """ Fixed point. """
    self.hook = hook
    """ An object to call when the path is changed.
    
        Callable with at most one argument.
    """

  @property
  def relative(self):
    """ Path relative to fixed point. """
    return self._relative if self._relative != None else ""
  @relative.setter
  def relative(self, value):
    """ Path relative to fixed point. """
    from os.path import expandvars, expanduser
    if value == None: value = ""
    value = expandvars(expanduser(value.rstrip().lstrip()))
    assert value[0] != '/', ValueError('Cannot set "relative" attribute with absolute path.')
    self._relative = value if len(value) else None
    self.hook(self.path)

  @property 
  def envvar(self):
    """ Fixed point for relative directory. """
    from os import getcwd
    from os.path import expanduser, expandvars, normpath
    from . import Changedir
    if self._envvar == None:
       with Changedir(expanduser(self.global_envvar)) as pwd: return getcwd()
    return normpath(expandvars(expanduser(self._envvar)))
  @envvar.setter
  def envvar(self, value):
    if value == None: self._envvar = None
    elif len(value.rstrip().lstrip()) == 0: self._envvar = None
    else: self._envvar = value
    self.hook(self.path)

  @property 
  def path(self):
    """ Returns absolute path, including fixed-point. """
    from os.path import join, normpath
    if self._relative == None: return self.envvar
    return normpath(join(self.envvar, self._relative))
  @path.setter
  def path(self, value):
    from os.path import relpath, expandvars, expanduser
    from os import getcwd
    if value == None: value = getcwd()
    if isinstance(value, tuple) and len(value) == 2: 
      self.envvar = value[0]
      self.relative = value[1]
      return
    if len(value.rstrip().lstrip()) == 0: value = getcwd()
    self._relative = relpath(expanduser(expandvars(value)), self.envvar) 
    self.hook(self.path)

  @property
  def unexpanded(self):
    """ Unexpanded path (eg with envvar as is). """
    from os.path import join
    e = self.global_envvar if self._envvar == None else self._envvar
    return e if self._relative == None else join(e, self._relative)


  @property
  def hook(self):
    from inspect import ismethod, getargspec
    if self._hook == None: return lambda x: None
    N = len(getargspec(self._hook)[0])
    if ismethod(self._hook): N -= 1
    if N == 0: return lambda x: self._hook()
    return self._hook
  @hook.setter
  def hook(self, value): 
    from inspect import ismethod, getargspec, isfunction

    if value == None: 
      self._hook = None
      return
    assert ismethod(value) or isfunction(value), \
           TypeError("hook is not a function or bound method.")
    N = len(getargspec(value)[0])
    if ismethod(value):
      assert value.im_self != None,\
             TypeError("hook callable cannot be an unbound method.")
      N -= 1
    assert N < 2, TypeError("hook callable cannot have more than one argument.")
    self._hook = value
  def __getstate__(self):
    """ Saves state. 

        If hook was not pickleable, then it will not be saved appropriately.
    """
    from pickle import dumps
    try: dumps(self._hook)
    except: return self._relative, self._envvar
    else:   return self._relative, self._envvar, self._hook
  def __setstate__(self, args):
    """ Resets state. 

        If hook was not pickleable, then it will not be reset.
    """
    if len(args) == 3: self._relative, self._envvar, self._hook = args
    else: self._relative, self._envvar = args

  def set(self, path=None, envvar=None):
    """ Sets path and envvar.

        Used by repr.
    """
    hook = self._hook
    self._hook = None
    self.envvar = envvar
    self.path = path
    self._hook = hook
    self.hook(self.path)

  def repr(self):
    """ Makes this instance somewhat representable. 

        Since hook cannot be represented in most cases, and is most-likely set
        on initialization, this method uses ``set`` to get away with
        representability.
    """
    return "{0}, {1}".format(repr(self._envvar), repr(self._relative))


def convert_from_unix_re(pattern):
  """ Converts unix-command-line like regex to python regex.

      Does not handle active python regex characters too well.
  """
  from re import compile
  star = compile(r"(?<!\\)\*")
  optional = compile(r"\[(\S),(\S)\]")
  unknown = compile(r"\?")
  pattern = unknown.sub(r".", pattern)
  pattern = star.sub(r"[^/]*", pattern)
  pattern = optional.sub(r"(?:\1,\2)", pattern)
  return compile(pattern)
    
@broadcast_result(key=True)
def copyfile(src, dest=None, nothrow=None, comm=None, symlink=False, aslink=False):
  """ Copy ``src`` file onto ``dest`` directory or file.

      :kwarg src: Source file.
      :type  src: str
      :kwarg dest: Destination file or directory.
      :type dest: str or None
      :type nothrow: container or None
      :kwarg nothrow:
          Throwing is disable selectively depending on the content of nothrow:

          - *exists*: will not throw is src does not exist.
          - *isfile*: will not throw is src is not a file.
          - *same*: will not throw if src and dest are the same.
          - *none*: ``src`` can be None.
          - *null*: ``src`` can be '/dev/null'.
          - *never*: will never throw.
      :kwarg symlink:  Creates link rather than actual hard-copy. Symlink are
          created with relative paths given starting from the directory of
          ``dest``.  Defaults to False.
      :type symlink: bool
      :kwarg aslink:  Creates link rather than actual hard-copy if ``src`` is
          itself a link. Links to the file which ``src`` points to, not to
          ``src`` itself. Defaults to False.
      :type aslink: bool

      This function fails selectively, depending on what is in ``nothrow`` list.
  """
  try:
    from os import getcwd, symlink, remove
    from os.path import isdir, isfile, samefile, exists, basename, dirname,\
                        join, islink, realpath, relpath
    from shutil import copyfile as cpf
    # sets up nothrow options.
    if nothrow == None: nothrow = []
    if isinstance(nothrow, str): nothrow = nothrow.split()
    if nothrow == 'all': nothrow = 'exists', 'same', 'isfile', 'none', 'null'
    nothrow = [u.lower() for u in nothrow]
    # checks and normalizes input.
    if src == None: 
      if 'none' in nothrow: return False
      raise IOError("Source is None.")
    if dest == None: dest = getcwd()
    if dest == '/dev/null': return True
    if src  == '/dev/null':
      if 'null' in nothrow: return False
      raise IOError("Source is '/dev/null' but Destination is {0}.".format(destination))

    # checks that input source file exists.
    if not exists(src): 
      if 'exists' in nothrow: return False
      raise IOError("{0} does not exist.".format(src))
    if not isfile(src):
      if 'isfile' in nothrow: return False
      raise IOError("{0} is not a file.".format(src))
    # makes destination a file.
    if exists(dest) and isdir(dest): dest = join(dest, basename(src))
    # checks if destination file and source file are the same.
    if exists(dest) and samefile(src, dest): 
      if 'same' in nothrow: return False
      raise IOError("{0} and {1} are the same file.".format(src, dest))
    if aslink and islink(src): symlink, src = True, realpath(src)
    if symlink:
      if exists(dest): remove(dest)
      symlink(relpath(src, dirname(dest)), dest)
    else: cpf(src, dest)
  except:
    if 'never' in nothrow: return False
    raise
  else: return True<|MERGE_RESOLUTION|>--- conflicted
+++ resolved
@@ -16,11 +16,7 @@
             'cReals', 'ConvexHull', 'ErrorTuple', 'redirect_all', 'redirect', 'read_input',\
             'LockFile', 'acquire_lock', 'open_exclusive', 'RelativeDirectory', 'streams',
             'AbstractExtractBase', 'OutcarSearchMixin', 'convert_from_unix_re', 'OrderedDict', 
-<<<<<<< HEAD
-            'exec_input', 'FileCache' ]
-=======
-            'exec_input', 'Changedir', 'Tempdir', 'broadcast_result', 'make_cached' ]
->>>>>>> 8467c662
+            'exec_input', 'FileCache', 'Changedir', 'Tempdir', 'broadcast_result', 'make_cached' ]
 
 streams = _RedirectFortran.fortran
 """ Name of the streams. """
