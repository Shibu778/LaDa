""" Miscellaneous """
__docformat__  = 'restructuredtext en'
from types import ModuleType
import _opt 
from contextlib import contextmanager
from _opt import __load_vasp_in_global_namespace__, __load_escan_in_global_namespace__,\
                 cReals, _RedirectFortran, ConvexHull, ErrorTuple
from changedir import Changedir
from tempdir import Tempdir
from decorators import broadcast_result, make_cached

__all__ = [ '__load_vasp_in_global_namespace__', '__load_escan_in_global_namespace__',\
            'cReals', 'ConvexHull', 'ErrorTuple', 'redirect_all', 'redirect', 'read_input',\
            'LockFile', 'acquire_lock', 'open_exclusive', 'RelativeDirectory', 'streams' ]

streams = _RedirectFortran.fortran
""" Name of the streams. """

class _RedirectPy:
  """ Redirects C/C++ input, output, error. """
  def __init__(self, unit, filename, append):
    self.unit = unit
    self.filename = filename
    self.append = append
  def __enter__(self):
    import sys
    if self.unit == streams.input:    self.old = sys.stdin
    elif self.unit == streams.error:  self.old = sys.stderr
    elif self.unit == streams.output: self.old = sys.stdout
    else: raise RuntimeError("Unknown redirection unit.")
    self.file = open(self.filename if len(self.filename)\
                else "/dev/null", "a" if self.append else "w")
    if self.unit == streams.input:    sys.stdin  = self.file
    elif self.unit == streams.error:  sys.stderr = self.file
    elif self.unit == streams.output: sys.stdout = self.file
    else: raise RuntimeError("Unknown redirection unit.")
    return self
  def __exit__(self, *wargs):
    import sys 
    if self.unit == streams.input:    sys.stdin  = self.old 
    elif self.unit == streams.error:  sys.stderr = self.old 
    elif self.unit == streams.output: sys.stdout = self.old 
    else: raise RuntimeError("Unknown redirection unit.")
    self.file.close()
      
class _RedirectAll:
  """ Redirects C/C++ input, output, error. """
  def __init__(self, unit, filename, append):
    self.unit = unit
    self.filename = filename
    if self.filename == None: self.filename = ""
    if self.filename == "/dev/null": self.filename = ""
    self.append = append
  def __enter__(self):
    import os
    import sys
    if self.unit == streams.input:    self.old = os.dup(sys.__stdin__.fileno())
    elif self.unit == streams.output: self.old = os.dup(sys.__stdout__.fileno())
    elif self.unit == streams.error:  self.old = os.dup(sys.__stderr__.fileno())
    else: raise RuntimeError("Unknown redirection unit.")
    if len(self.filename) == 0:
      self.filefd = os.open(os.devnull, os.O_RDWR | os.O_APPEND)
    else:
      self.filefd = os.open(self.filename, (os.O_RDWR | os.O_APPEND) if self.append\
                                           else (os.O_CREAT | os.O_WRONLY | os.O_EXCL))
    if self.append: self.file = os.fdopen(self.filefd, 'a')
    else: self.file = os.fdopen(self.filefd, 'w')
    if self.unit == streams.input:    os.dup2(self.file.fileno(), sys.__stdin__.fileno())
    elif self.unit == streams.output: os.dup2(self.file.fileno(), sys.__stdout__.fileno())
    elif self.unit == streams.error:  os.dup2(self.file.fileno(), sys.__stderr__.fileno())
    else: raise RuntimeError("Unknown redirection unit.")
    return self
  def __exit__(self, *wargs):
    import os
    import sys
    try: self.file.close()
    except: pass
    if self.unit == streams.input:    os.dup2(self.old, sys.__stdin__.fileno()) 
    elif self.unit == streams.output: os.dup2(self.old, sys.__stdout__.fileno())
    elif self.unit == streams.error:  os.dup2(self.old, sys.__stderr__.fileno())
    else: raise RuntimeError("Unknown redirection unit.")

def redirect_all(output=None, error=None, input=None, append = False):
  """ A context manager to redirect inputs, outputs, and errors. 
  
      :Parameters:
        output
          Filename to which to redirect output. 
        error
          Filename to which to redirect err. 
        input
          Filename to which to redirect input. 
        append
          If true, will append to files. All or nothing.
  """
  from contextlib import nested
  result = []
  for value, unit in [ (output, streams.output), (error, streams.error), (input, streams.input) ]:
    if value == None: continue
    result.append( _RedirectAll(unit=unit, filename=value, append=append) )
  return nested(*result)


def redirect(fout=None, ferr=None, fin=None, pyout=None, pyerr=None, pyin=None, append = False):
  """ A context manager to redirect inputs, outputs, and errors. 
  
      :Parameters:
        fout
          Filename to which to redirect fortran output. 
        ferr
          Filename to which to redirect fortran err. 
        fin
          Filename to which to redirect fortran input. 
        pyout
          Filename to which to redirect C/C++ output. 
        pyerr
          Filename to which to redirect C/C++ err. 
        pyin
          Filename to which to redirect C/C++ input. 
        append
          If true, will append to files. All or nothing.
  """
  from contextlib import nested
  result = []
  for value, unit in [ (fout, streams.output), (ferr, streams.error), (fin, streams.input) ]:
    if value == None: continue
    result.append( _RedirectFortran(unit=unit, filename=value, append=append) )
  for value, unit in [ (pyout, streams.output), (pyerr, streams.error), (pyin, streams.input) ]:
    if value == None: continue
    result.append( _RedirectPy(unit=unit, filename=value, append=append) )
  return nested(*result)


class Input(ModuleType):
  """ Fake class which will be updated with the local dictionary. """
  def __init__(self, name = "lada_input"): 
    """ Initializes input module. """
    super(Input, self).__init__(name, "Input module for lada scripts.")
  def __getattr__(self, name):
    raise AttributeError( "All out of cheese!\n"
                          "Required input parameter '{0}' not found in {1}." \
                          .format(name, self.__name__) )
  def __delattr__(self, name):
    raise RuntimeError("Cannot delete object from input namespace.")
  def __setattr__(self, name, value):
    raise RuntimeError("Cannot set/change object in input namespace.")
  def update(self, other):
    if hasattr(other, '__dict__'): other = other.__dict__
    for key, value in other.items():
      if key[0] == '_': continue
      super(Input, self).__setattr__(key, value)

def read_input(filename, global_dict=None, local_dict = None, paths=None, comm = None):
  """ Executes input script and returns local dictionary (as class instance). """
  # stuff to import into script.
  from os import environ
  from os.path import abspath, expanduser, join
  from math import pi 
  from numpy import array, matrix, dot, sqrt, abs, ceil
  from numpy.linalg import norm, det
  from boost.mpi import world
  from lada.crystal import Lattice, Site, Atom, Structure, fill_structure, FreezeCell, FreezeAtom
  from lada import physics
  from . import Input
  
  # Add some names to execution environment.
  if global_dict == None: global_dict = {}
  global_dict.update( { "environ": environ, "pi": pi, "array": array, "matrix": matrix, "dot": dot,\
                        "norm": norm, "sqrt": sqrt, "ceil": ceil, "abs": abs, "Lattice": Lattice, \
                        "Structure": Structure, "Atom": Atom, "Site": Site, "physics": physics,\
                        "fill_structure": fill_structure, "world": world, "FreezeCell": FreezeCell, \
                        "FreezeAtom": FreezeAtom, "join": join, "abspath": abspath, \
                        "expanduser": expanduser})
  if local_dict == None: local_dict = {}
  # Executes input script.
  execfile(filename, global_dict, local_dict)

  # Makes sure expected paths are absolute.
  if paths != None:
    for path in paths:
      if path not in local_dict: continue
      local_dict[path] = abspath(expanduser(local_dict[path]))
    
  result = Input(filename)
  result.update(local_dict)
  return result


  
class LockFile(object):
  """ Gets an advisory lock for file C{filename}.

      Creates a lock directory named after a file. Relies on the presumably
      atomic nature of creating a directory. 
      *Beware* of mpi problems! `LockFile` is (purposefully) not mpi aware.
      If used unwisely, processes will lock each other out.
  """
  def __init__(self, filename, timeout = None, sleep = 0.5):
    """ Creates a lock object. 

        :Parameters:
          timeout
            will raise a RuntimeError when calling `lock` if
            the lock could not be aquired within this time.
          sleep
            Time to sleep between checks when waiting to acquire lock. 

        Does not acquire lock at this stage. 
    """
    from os.path import abspath, dirname, join
    self.filename = abspath(filename)
    """ Name of file to lock. """
    self.timeout = timeout
    """ Maximum amount of time to wait when acquiring lock. """
    self.sleep = sleep
    """ Sleep time between checks on lock. """
    self._owns_lock = False
    """ True if this object owns the lock. """

  def lock(self):
    """ Waits until lock is acquired. """
    from os import makedirs, error, mkdir
    from os.path import exists
    import time

    # creates parent directory first, if necessary.
    if not exists(self._parent_directory):
      try: makedirs(self._parent_directory) 
      except error: pass
    start_time = time.time()
    # loops until acqires lock.
    while self._owns_lock == False: 
      # tries to create director.
      try:
        self._owns_lock = True
        mkdir(self.lock_directory)
      # if fails, then another process already created it. Just keep looping.
      except error: 
        self._owns_lock = False
        if self.timeout != None:
          assert time.time() - start_time < self.timeout, \
                 RuntimeError("Could not acquire lock on %s." % (filename))
        time.sleep(self.sleep)

  def __enter__(self):
    """ Enters context. """
    assert self.timeout == None, RuntimeError("Cannot use LockFile as a context with timeout.")
    self.lock()
    return self

  def __exit__(self, *args):
    """ Exits context. """
    self.release()

  @property
  def lock_directory(self):
    """ Name of lock directory. """
    from os.path import join, basename
    return join(self._parent_directory, "." + basename(self.filename) + "-lada_lockdir")
 
  @property
  def _parent_directory(self):
    from os.path import abspath, dirname, join, basename
    return dirname(abspath(self.filename))

  @property
  def is_locked(self):
    """ True if a lock for this file exists. """
    from os.path import exists
    return exists(self.lock_directory)

  @property
  def owns_lock(self): 
    """ True if this object owns the lock. """
    return self._owns_lock

  def release(self):
    """ Releases a lock.

        It is an error to release a lock not owned by this object.
        It is also an error to release a lock which is not locked.
        Makes sure things are syncro. The latter is an internal bug though.
    """
    from os import rmdir
    assert self._owns_lock, IOError("Filelock object does not own lock.")
    assert self.is_locked, IOError("Filelock object owns an unlocked lock.")
    self._owns_lock = False
    rmdir(self.lock_directory)

  def __del__(self):
    """ Releases lock if still held. """
    if self.owns_lock and self.is_locked: self.release()

def acquire_lock(filename, sleep=0.5):
  """ Alias for a L{LockFile} context. 

      *Beware* of mpi problems! L{LockFile} is (purposefully) not mpi aware.
      Only the root node should use this method.
  """
  return LockFile(filename, sleep=sleep)

@contextmanager
def open_exclusive(filename, mode="r", sleep = 0.5):
  """ Opens file while checking for advisory lock.

      This context uses L{LockFile} to first obtain a lock.
      *Beware* of mpi problems! L{LockFile} is (purposefully) not mpi aware.
      Only the root node should use this method.
  """
  # Enter context.
  with LockFile(filename, sleep=sleep) as lock:
    yield open(filename, mode)

class RelativeDirectory(object):
  """ Directory property which is relative to the user's home.
  
      The path which is returned (eg __get__) is always absolute. However,
      it is stored relative to the user's home, and hence can be passed from
      one computer system to the next.
      Unless you know what you are doing, it is best to get and set using the
      ``path`` attribute, starting from the current working directory if a
      relative path is given, and from the '/' root if an absolute path is
      given.

      >>> from os import getcwd, environ
      >>> getcwd()
      '/home/me/inhere/'
      >>> relative_directory.path = 'use/this/attribute'
      >>> relative_directory.path
      '/home/me/inhere/use/this/attribute'

      Other descriptors have somewhat more complex behaviors. ``envvar`` is the
      root directory - aka the fixed point. Changing it will simply change the
      root directory.

      >>> environ["SCRATCH"]
      '/scratch/me/'
      >>> relative_directory.envvar = "$SCRATCH"
      >>> relative_directory.envvar
      '/scratch/me/use/this/attribute'

      Modifying ``relative`` will change the second part of the relative
      directory. If a relative path is given, that relative path is used as is,
      without reference to the working directory. It is an error to give an
      absolute directory.

      >>> relative_directory.relative = "now/here"
      '/scratch/me/now/here'
      >>> relative_directory.relative = "/now/here"
      ValueError: Cannot set relative with absolute path. 

  """
  global_envvar = "~"
  """ Global envvar position.

      If envvar is set to None in any single instance, than this value takes
      over. Since it is a class attribute, it should be global to all instances
      with ``self.envvar == None``. 
  """
  def __init__(self, path=None, envvar=None, hook=None):
    """ Initializes the property. 
    
        :Param name: 
          Name of the property in the object.
    """
    super(RelativeDirectory, self).__init__()

    self._relative = None
    """ Private path relative to fixed point. """
    self._envvar = None
    """ Private envvar variable. """
    self._hook = None
    """ Private hook variable. """
    self.path = path
    """ Relative path. """
    self.envvar = envvar
    """ Fixed point. """
    self.hook = hook
    """ An object to call when the path is changed.
    
        Callable with at most one argument.
    """

  @property
  def relative(self):
    """ Path relative to fixed point. """
    return self._relative if self._relative != None else ""
  @relative.setter
  def relative(self, value):
    """ Path relative to fixed point. """
    from os.path import expandvars, expanduser
    if value == None: value = ""
    value = expandvars(expanduser(value.rstrip().lstrip()))
    assert value[0] != '/', ValueError('Cannot set "relative" attribute with absolute path.')
    self._relative = value if len(value) else None
    self.hook(self.path)

  @property 
  def envvar(self):
    """ Fixed point for relative directory. """
    from os.path import expanduser, expandvars, normpath
    if self._envvar == None: return expanduser(self.global_envvar)
    return normpath(expandvars(expanduser(self._envvar)))
  @envvar.setter
  def envvar(self, value):
    if value == None: self._envvar = None
    elif len(value.rstrip().lstrip()) == 0: self._envvar = None
    else: self._envvar = value
    self.hook(self.path)

  @property 
  def path(self):
    """ Returns absolute path, including fixed-point. """
    from os.path import join, normpath
    if self._relative == None: return self.envvar
    return normpath(join(self.envvar, self._relative))
  @path.setter
  def path(self, value):
    from os.path import relpath, expandvars, expanduser
    from os import getcwd
    if value == None: value = getcwd()
    if isinstance(value, tuple) and len(value) == 2: 
      self.envvar = value[0]
      self.relative = value[1]
      return
    if len(value.rstrip().lstrip()) == 0: value = getcwd()
    else: self._relative = relpath(expanduser(expandvars(value)), self.envvar) 
    self.hook(self.path)

  @property
  def unexpanded(self):
    """ Unexpanded path (eg with envvar as is). """
    from os.path import join
    e = self.global_envvar if self._envvar == None else self._envvar
    return e if self._relative == None else join(e, self._relative)


  @property
  def hook(self):
    from inspect import ismethod, getargspec
    if self._hook == None: return lambda x: None
    N = len(getargspec(self._hook)[0])
    if ismethod(self._hook): N -= 1
    if N == 0: return lambda x: self._hook()
    return self._hook
  @hook.setter
  def hook(self, value): 
    from inspect import ismethod, getargspec, isfunction

    if value == None: 
      self._hook = None
      return
    assert ismethod(value) or isfunction(value), \
           TypeError("hook is not a function or bound method.")
    N = len(getargspec(value)[0])
    if ismethod(value):
      assert value.im_self != None,\
             TypeError("hook callable cannot be an unbound method.")
      N -= 1
    assert N < 2, TypeError("hook callable cannot have more than one argument.")
    self._hook = value
  def __getstate__(self):
    """ Saves state. 

        If hook was not pickleable, then it will not be saved appropriately.
    """
    from pickle import dumps
    try: dumps(self._hook)
    except: return self._relative, self._envvar
    else:   return self._relative, self._envvar, self._hook
  def __setstate__(self, args):
    """ Resets state. 

        If hook was not pickleable, then it will not be reset.
    """
    if len(args) == 3: self._relative, self._envvar, self._hook = args
    else: self._relative, self._envvar = args

  def set(self, path=None, envvar=None):
    """ Sets path and envvar.

        Used by repr.
    """
    hook = self._hook
    self._hook = None
    self.envvar = envvar
    self.path = path
    self._hook = hook
    self.hook(self.path)

  def repr(self):
    """ Makes this instance somewhat representable. 

        Since hook cannot be represented in most cases, and is most-likely set
        on initialization, this method uses ``set`` to get away with
        representability.
    """
    return "{0}, {1}".format(repr(self._envvar), repr(self._relative))


<<<<<<< HEAD
class AbstractExtractBase(object):
  """ Abstract base class for extraction classes. 
  
      Defines a number of members common to all extraction classes:
        - directory: root directory where output should exist.
        - comm : boost.mpi.communicator in case of mpi syncronization.
  """
  def __init__(self, directory=None, comm=None):
    """ Initializes an extraction base class.

        :Parameters: 
          directory : str or None
            Root directory for extraction. If None, will use current working directory.
          comm : boost.mpi.communicator or None
            Processes over which to synchronize output.
    """
    super(AbstractExtractBase, self).__init__()

    from os import getcwd
    from . import RelativeDirectory

    if directory == None: directory = getcwd()
    self._directory = RelativeDirectory(directory, hook=self.__directory_hook__)
    """ Directory where output should be found. """
    self.comm = comm
    """ Communicator for extracting stuff. 

        All procs will get same results at end of extraction. 
        Program will hang if not all procs are called when extracting some
        value. Instead, use `solo`.

        >>> extract.success # Ok
        >>> if comm.rank == 0: extract.success # will hang if comm.size != 1
        >>> if comm.rank == 0: extract.solo().success # Ok
    """
  @property
  def directory(self):
    """ Directory where output should be found. """
    return self._directory.path
  @directory.setter
  def directory(self, value): self._directory.path = value

  @property
  @broadcast_result(attr=True, which=0)
  def success(self):
    """ Checks for success. 

        Should never ever throw!

        :return: True if calculations were successfull, false otherwise.
    """
    abstract 


  def __directory_hook__(self):
    """ Called whenever the directory changes. """
    self.uncache()

  def uncache(self): 
    """ Uncache values. """
    self.__dict__.pop("_cached_extractors", None)
    self.__dict__.pop("_cached_properties", None)

  def __copy__(self):
    """ Returns a shallow copy of this object. """
    result = self.__class__()
    result.__dict__ = self.__dict__.copy()
    result._directory = RelativeDirectory( self._directory.path,\
                                           self._directory._envvar, 
                                           result.uncache )
    return result

  def copy(self, **kwargs):
    """ Returns a shallow copy of this object.

        :Params kwargs:
          Any keyword argument is set as an attribute of this object.
    """
    result = self.__copy__()
    for k, v in kwargs: setattr(result, k, v)

  def solo(self):
    """ Returns a serial version of this object. """
    return self.copy(comm=None)

  def __getstate__(self):
    d = self.__dict__.copy()
    d.pop("comm", None)
    if "_directory" in d: d["_directory"].hook = None
    return d

  def __setstate__(self, arg):
    self.__dict__.update(arg)
    self.comm = None
    if hasattr(self, "_directory"): self._directory.hook = self.uncache

  def __repr__(self):
    from os.path import relpath
    return "{0.__class__.__name__}(\"{0._directory.unexpanded}\")".join(self)
=======
def convert_from_unix_re(pattern):
  """ Converts unix-command-line like regex to python regex.

      Does not handle active python regex characters too well.
  """
  from re import compile
  star = compile(r"(?<!\\)\*")
  optional = compile(r"\[(\S),(\S)\]")
  unknown = compile(r"\?")
  pattern = unknown.sub(r".", pattern)
  pattern = star.sub(r"[^/]*", pattern)
  pattern = optional.sub(r"(?:\1,\2)", pattern)
  return compile(pattern)
    
>>>>>>> 169f9f12
<|MERGE_RESOLUTION|>--- conflicted
+++ resolved
@@ -11,7 +11,8 @@
 
 __all__ = [ '__load_vasp_in_global_namespace__', '__load_escan_in_global_namespace__',\
             'cReals', 'ConvexHull', 'ErrorTuple', 'redirect_all', 'redirect', 'read_input',\
-            'LockFile', 'acquire_lock', 'open_exclusive', 'RelativeDirectory', 'streams' ]
+            'LockFile', 'acquire_lock', 'open_exclusive', 'RelativeDirectory', 'streams',
+            'AbstractBaseClass', 'convert_from_unix_re' ]
 
 streams = _RedirectFortran.fortran
 """ Name of the streams. """
@@ -498,7 +499,6 @@
     return "{0}, {1}".format(repr(self._envvar), repr(self._relative))
 
 
-<<<<<<< HEAD
 class AbstractExtractBase(object):
   """ Abstract base class for extraction classes. 
   
@@ -598,7 +598,7 @@
   def __repr__(self):
     from os.path import relpath
     return "{0.__class__.__name__}(\"{0._directory.unexpanded}\")".join(self)
-=======
+
 def convert_from_unix_re(pattern):
   """ Converts unix-command-line like regex to python regex.
 
@@ -612,5 +612,4 @@
   pattern = star.sub(r"[^/]*", pattern)
   pattern = optional.sub(r"(?:\1,\2)", pattern)
   return compile(pattern)
-    
->>>>>>> 169f9f12
+    