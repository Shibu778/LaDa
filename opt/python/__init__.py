--- conflicted
+++ resolved
@@ -13,40 +13,23 @@
     self.filename = filename
     self.append = append
   def __enter__(self):
-<<<<<<< HEAD
     import sys
     if self.unit == streams.input:    self.old = sys.stdin
     elif self.unit == streams.error:  self.old = sys.stderr
     elif self.unit == streams.output: self.old = sys.stdout
     else: raise RuntimeError("Unknown redirection unit.")
-    self.file = open(self.filename if len(self.filename) else "/dev/null", "a" if self.append else "w")
+    self.file = open(self.filename if len(self.filename)\
+                else "/dev/null", "a" if self.append else "w")
     if self.unit == streams.input:    sys.stdin  = self.file
     elif self.unit == streams.error:  sys.stderr = self.file
     elif self.unit == streams.output: sys.stdout = self.file
-=======
-    from sys import stdout, stderr, stdin
-    from _opt import Redirect as r
-    if self.unit   == r.fortran.input:  self.old = stdin
-    elif self.unit == r.fortran.error:  self.old = stderr
-    elif self.unit == r.fortran.output: self.old = stdout
->>>>>>> 9710d1bc
     else: raise RuntimeError("Unknown redirection unit.")
     return self
-<<<<<<< HEAD
   def __exit__(self, *wargs):
     import sys 
     if self.unit == streams.input:    sys.stdin  = self.old 
     elif self.unit == streams.error:  sys.stderr = self.old 
     elif self.unit == streams.output: sys.stdout = self.old 
-=======
-  def __exit__(self, **kwargs):
-    from sys import stdout, stderr, stdin
-    from _opt import Redirect as r
-    self.file.close()
-    if self.unit   == r.fortran.input:  stdin = self.old 
-    elif self.unit == r.fortran.error:  stderr = self.old 
-    elif self.unit == r.fortran.output: stdout  = self.old 
->>>>>>> 9710d1bc
     else: raise RuntimeError("Unknown redirection unit.")
     self.file.close()
       
@@ -112,20 +95,11 @@
       @param append: If true, will append to files. All or nothing.
   """
   from contextlib import nested
-<<<<<<< HEAD
   result = []
   for value, unit in [ (fout, streams.output), (ferr, streams.error), (fin, streams.input) ]:
     if value == None: continue
     result.append( _RedirectFortran(unit=unit, filename=value, append=append) )
   for value, unit in [ (pyout, streams.output), (pyerr, streams.error), (pyin, streams.input) ]:
-=======
-  from _opt import Redirect as r
-  result = []
-  for value, unit in [ (fout, r.fortran.output), (ferr, r.fortran.error), (fin, r.fortran.input) ]:
-    if value == None: continue
-    result.append( _RedirectFortran(unit=unit, filename=value, append=append) )
-  for value, unit in [ (cout, r.fortran.output), (cerr, r.fortran.error), (cin, r.fortran.input) ]:
->>>>>>> 9710d1bc
     if value == None: continue
     result.append( _RedirectPy(unit=unit, filename=value, append=append) )
   return nested(*result)
