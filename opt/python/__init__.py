--- conflicted
+++ resolved
@@ -527,165 +527,6 @@
     return "{0}, {1}".format(repr(self._envvar), repr(self._relative))
 
 
-<<<<<<< HEAD
-class AbstractExtractBase(object):
-  """ Abstract base class for extraction classes. 
-  
-      Defines a number of members common to all extraction classes:
-        - directory: root directory where output should exist.
-        - comm : boost.mpi.communicator in case of mpi syncronization.
-  """
-  __metaclass__ = ABCMeta
-  def __init__(self, directory=None, comm=None):
-    """ Initializes an extraction base class.
-
-        :Parameters: 
-          directory : str or None
-            Root directory for extraction. If None, will use current working directory.
-          comm : boost.mpi.communicator or None
-            Processes over which to synchronize output.
-    """
-    object.__init__(self)
-
-    from os import getcwd
-    from . import RelativeDirectory
-
-    if directory == None: directory = getcwd()
-    self._directory = RelativeDirectory(directory, hook=self.__directory_hook__)
-    """ Directory where output should be found. """
-    self.comm = comm
-    """ Communicator for extracting stuff. 
-
-        All procs will get same results at end of extraction. 
-        Program will hang if not all procs are called when extracting some
-        value. Instead, use `solo`.
-
-        >>> extract.success # Ok
-        >>> if comm.rank == 0: extract.success # will hang if comm.size != 1
-        >>> if comm.rank == 0: extract.solo().success # Ok
-    """
-  @property
-  def directory(self):
-    """ Directory where output should be found. """
-    return self._directory.path
-  @directory.setter
-  def directory(self, value): self._directory.path = value
-
-  @abstractproperty
-  def success(self):
-    """ Checks for success. 
-
-        Should never ever throw!
-        True if calculations were successfull, false otherwise.
-    """
-    pass
-
-
-  def __directory_hook__(self):
-    """ Called whenever the directory changes. """
-    self.uncache()
-
-  def uncache(self): 
-    """ Uncache values. """
-    self.__dict__.pop("_cached_extractors", None)
-    self.__dict__.pop("_cached_properties", None)
-
-  def __copy__(self):
-    """ Returns a shallow copy of this object. """
-    result = self.__class__()
-    result.__dict__ = self.__dict__.copy()
-    result._directory = RelativeDirectory( self._directory.path,\
-                                           self._directory._envvar, 
-                                           result.uncache )
-    return result
-
-  def copy(self, **kwargs):
-    """ Returns a shallow copy of this object.
-
-        :param kwargs:
-          Any keyword argument is set as an attribute of this object.
-          Does not check for existence or anything.
-    """
-    result = self.__copy__()
-    for k, v in kwargs: setattr(result, k, v)
-    return result
-
-  def solo(self):
-    """ Returns a serial version of this object. """
-    return self.copy(comm=None)
-
-  def __getstate__(self):
-    d = self.__dict__.copy()
-    d.pop("comm", None)
-    if "_directory" in d: d["_directory"].hook = None
-    return d
-
-  def __setstate__(self, arg):
-    self.__dict__.update(arg)
-    self.comm = None
-    if hasattr(self, "_directory"): self._directory.hook = self.uncache
-
-  def __repr__(self):
-    from os.path import relpath
-    return "{0}(\"{1}\")".format(self.__class__.__name__, self._directory.unexpanded)
-
-class AbstractSearchOutcar(object):
-  """ A mixin to include standard methods to search OUTCAR.
-  
-      This mixin only includes the methods themselves. It expects the derived
-      class to have an OUTCAR attribute. 
-  """ 
-  def _search_OUTCAR(self, regex, flags=0):
-    """ Looks for all matches. """
-    from os.path import exists, join
-    from re import compile, M as moultline
-    from numpy import array
-
-    path = self.OUTCAR if len(self.directory) == 0 else join(self.directory, self.OUTCAR)
-    if not exists(path): raise IOError, "File %s does not exist.\n" % (path)
-
-    result = []
-    regex  = compile(regex, flags)
-    with open(path, "r") as file:
-      if moultline & flags: 
-        for found in regex.finditer(file.read()): yield found
-      else:
-        for line in file: 
-          found = regex.search(line)
-          if found != None: yield found
-
-  def _find_first_OUTCAR(self, regex):
-    """ Returns first result from a regex. """
-    for first in self._search_OUTCAR(regex): return first
-    return None
-
-  def _rsearch_OUTCAR(self, regex, flags=0):
-    """ Looks for all matches starting from the end. """
-    from os.path import exists, join
-    from re import compile, M as moultline
-    from numpy import array
-
-    path = self.OUTCAR if len(self.directory) == 0 else join(self.directory, self.OUTCAR)
-    if not exists(path): raise IOError, "File %s does not exist.\n" % (path)
-
-    result = []
-    regex  = compile(regex)
-    with open(path, "r") as file:
-      lines = file.read() if moultline & flags else file.readlines()
-    if moultline & flags: 
-      for v in [u for u in regex.finditer(lines)]: yield v
-    else:
-      for line in lines[::-1]:
-        found = regex.search(line)
-        if found != None: yield found
-
-  def _find_last_OUTCAR(self, regex):
-    """ Returns first result from a regex. """
-    for last in self._rsearch_OUTCAR(regex): return last
-    return None
-
-=======
->>>>>>> 60a4fe4f
 def convert_from_unix_re(pattern):
   """ Converts unix-command-line like regex to python regex.
 
