import sys 
from boost.mpi import world
from lada.vff import Vff
from lada.crystal import Structure, FreezeCell

vff = Vff()
vff.lattice.set_types = ("In", "Ga"), ("As",)
vff.lattice.scale = 6.5
vff.add_bond = "In", "As", (2.62332, 21.6739, -112.0, 150.0)
vff.add_bond = "Ga", "As", (2.44795, 32.1530, -105.0, 150.0)
vff.add_angle = "As", "Ga", "As", ("tet", -4.099, 9.3703)
vff.add_angle = "Ga", "As", "Ga", ("tet", -4.099, 9.3703)
vff.add_angle = "In", "As", "In", ("tet", -5.753, 5.7599)
vff.add_angle = "As", "In", "As", ("tet", -5.753, 5.7599)
vff.add_angle = "Ga", "As", "In", (-0.35016, -4.926, 7.5651)
vff.minimizer.verbose = True
vff.minimizer.type = "gsl_bfgs2"
vff.minimizer.itermax = 4000
vff.minimizer.tolerance = 1e-5
vff.minimizer.uncertainties = 1e-3

structure = Structure()
structure.set_cell = (10.0, 0.5, 0.5),\
                     (0.00, 0.0, 0.5),\
                     (0.00, 0.5, 0.0)
structure.add_atoms = ((0.00, 0.00, 0.00), "Ga"),\
                      ((0.25, 0.25, 0.25), "As"),\
                      ((1.00, 0.00, 0.00), "Ga"),\
                      ((1.25, 0.25, 0.25), "As"),\
                      ((2.00, 0.00, 0.00), "In"),\
                      ((2.25, 0.25, 0.25), "As"),\
                      ((3.00, 0.00, 0.00), "In"),\
                      ((3.25, 0.25, 0.25), "As"),\
                      ((4.00, 0.00, 0.00), "Ga"),\
                      ((4.25, 0.25, 0.25), "As"),\
                      ((5.00, 0.00, 0.00), "In"),\
                      ((5.25, 0.25, 0.25), "As"),\
                      ((6.00, 0.00, 0.00), "In"),\
                      ((6.25, 0.25, 0.25), "As"),\
                      ((7.00, 0.00, 0.00), "Ga"),\
                      ((7.25, 0.25, 0.25), "As"),\
                      ((8.00, 0.00, 0.00), "Ga"),\
                      ((8.25, 0.25, 0.25), "As"),\
                      ((9.00, 0.00, 0.00), "Ga"),\
                      ((9.25, 0.25, 0.25), "As"), 
structure.scale = vff.lattice.scale + 0.1

# vff.direction = FreezeCell.a0 | FreezeCell.a1

# print vff
# print structure

out = vff(structure, outdir = "work", comm = world, relax=True)
<<<<<<< HEAD
print out.energy
=======
print out.energy
print out.structure
>>>>>>> f251a2d3
<|MERGE_RESOLUTION|>--- conflicted
+++ resolved
@@ -51,9 +51,5 @@
 # print structure
 
 out = vff(structure, outdir = "work", comm = world, relax=True)
-<<<<<<< HEAD
 print out.energy
-=======
-print out.energy
-print out.structure
->>>>>>> f251a2d3
+print out.structure