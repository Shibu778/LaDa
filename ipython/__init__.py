--- conflicted
+++ resolved
@@ -726,8 +726,6 @@
   for u in result.field(0):
     self.api.system("scancel %i" % (int(u)))
 
-<<<<<<< HEAD
-=======
 from ..jobs import AbstractMassExtract
 class Collect(AbstractMassExtract):
   """ Mass extraction with varying position argument. 
@@ -804,7 +802,6 @@
     raise AttributeError("Unknown attribute {0}.".format(name))
 
 
->>>>>>> cf425ee9
 def ipy_init():
   """ Initialises ipython session. 
 
