--- conflicted
+++ resolved
@@ -41,26 +41,6 @@
   assert abs(eval(repr(a), {'Structure': Structure}).scale - a.scale) < 1e-8
   assert getattr(eval(repr(a), {'Structure': Structure}), 'm', False) 
   assert all(abs(eval(repr(a), {'Structure': Structure})[0].pos - a[0].pos) < 1e-8)
-<<<<<<< HEAD
-  assert eval(repr(a), {'Structure': Structure})[0].type == 'Au'
-  assert all(abs(eval(repr(a), {'Structure': Structure})[1].pos - a[1].pos) < 1e-8)
-  assert eval(repr(a), {'Structure': Structure})[1].type == ['Au', 'Pd']
-  assert getattr(eval(repr(a), {'Structure': Structure})[1], 'm', False)
-  # make sure that add_atom did not increase a's ref count innapropriately.
-  a.cell[0,0] = 1e0
-  a.cell[1,:] = 1e0
-  assert all(abs(eval(repr(a), {'Structure': Structure}).cell - a.cell) < 1e-8)
-  assert abs(eval(repr(a), {'Structure': Structure}).cell[0,0] - 1e0) < 1e-8
-  assert abs(eval(repr(a), {'Structure': Structure}).cell[1,0] - 1e0) < 1e-8
-  assert abs(eval(repr(a), {'Structure': Structure}).scale - a.scale) < 1e-8
-  assert getattr(eval(repr(a), {'Structure': Structure}), 'm', False) 
-  assert all(abs(eval(repr(a), {'Structure': Structure})[0].pos - a[0].pos) < 1e-8)
-  assert eval(repr(a), {'Structure': Structure})[0].type == 'Au'
-  assert all(abs(eval(repr(a), {'Structure': Structure})[1].pos - a[1].pos) < 1e-8)
-  assert eval(repr(a), {'Structure': Structure})[1].type == ['Au', 'Pd']
-  assert getattr(eval(repr(a), {'Structure': Structure})[1], 'm', False)
-                   
-=======
   assert eval(repr(a), {'Structure': Structure})[0].type == a[0].type
   assert all(abs(eval(repr(a), {'Structure': Structure})[1].pos - a[1].pos) < 1e-8)
   assert eval(repr(a), {'Structure': Structure})[1].type == a[1].type
@@ -78,7 +58,6 @@
   assert eval(repr(a), {'Structure': Structure})[1].type == a[1].type
   assert getattr(eval(repr(a), {'Structure': Structure})[1], 'm', 6) == 5
 
->>>>>>> e8338c47
 def test_initerror(Class, AtomClass):
   """ Checks initialization throws appropriately. """
   from numpy import identity
