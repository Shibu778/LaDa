//
//  Version: $Id$
//
#ifndef LADA_CRYSTAL_LATTICE_H
#define LADA_CRYSTAL_LATTICE_H

#ifdef HAVE_CONFIG_H
#include <config.h>
#endif


#include <vector>
#include <fstream>
#include <string>
#include <complex>
#include <boost/shared_ptr.hpp>
#include <boost/filesystem/path.hpp>
#include <boost/filesystem/operations.hpp>

#include <tinyxml/tinyxml.h>

#include <opt/debug.h>
#include <opt/types.h>
#include <opt/tinyxml.h>
#include <print/stdout.h>

#include "atom.h"
#include "symmetry_operator.h"


namespace LaDa
{
  namespace Crystal 
  {
<<<<<<< HEAD
    //! \brief Refolds a periodic vector into the unit cell.
    //! \note Source code is in make_primitive.cc
    atat::rVector3d into_cell( atat::rVector3d const &_vec, 
                               atat::rMatrix3d const &_cell, 
                               atat::rMatrix3d const &_inv);
=======
    //! Refolds a periodic vector into the unit cell.
    math::rVector3d into_cell( math::rVector3d const &_vec, 
                               math::rMatrix3d const &_cell, 
                               math::rMatrix3d const &_inv);
>>>>>>> 0d882169
    

    //! \brief Defines a lattice.
    //! \details A lattice is actually quite similar to a structure.
    //!          It contains the following elements:
    //!            - Lattice::cell defines the unit-cell in cartesian coordinate.
    //!            - Lattice::sites defines the each site in the unit-cell
    //!                             according to position in cartesian coordinate
    //!                             and their possible occupations.
    //!            - Lattice::scale defines the unit in which the cartesian coordinates are given.
    //!            - Lattice::space_group operations. Call Lattice::find_space()_group to initialize.
    //!            .
    //!          Each site is an Atom_Type< std::vector<string> > and contains
    //!          both a cartesian position and set of possible occupations (in
    //!          strings of atomic symbol ).
    //
    //!          One of the main job of this class is to convert atoms with
    //!          atomic symbols into atoms with a numeric value. This only works
    //!          if each site can accept no more than two different %types of
    //!          atoms.
    //! \xmlinput A lattice can load itself (but not save to) from XML. See \ref TagLattice.
    //! \todo Make Structure into a template class? Then a lattice is no more
    //!       than a special structure...
    //! \warning Most indexing functions rely on Lattice::convert_type_index_to_real() and 
    //!          Lattice::convert_real_to_type_index(). In other words, they
    //!          won't work for sites which are not unaries or binaries...
    class Lattice
    {
      public:
        //! The type of each site.
        typedef Atom_Type< std::vector<std::string> > t_Site;
        //! The type of the collection of sites.
        typedef std::vector<t_Site> t_Sites;

      public:
        //! The unit-cell of the lattice in cartesian coordinates.
        math::rMatrix3d cell;
        //! The collection of sites.
        t_Sites sites;
        //! The space-group operations of the lattice.
        typedef std::vector<SymmetryOperator> t_SpaceGroup;
        //! The space-group operations of the lattice.
        t_SpaceGroup space_group;
        //! The scale of the cartesian coordinates.
        types::t_real scale;

        //! Constructor.
        Lattice() {};
        //! Copy Constructor.
        Lattice   ( Lattice const &_c ) 
                : cell(_c.cell), sites(_c.sites), space_group(_c.space_group), scale(_c.scale) {}
                     
        //! Destructor.
        ~Lattice () {};

        //! Loads a lattice from XML.
        bool Load( const TiXmlElement &_element );

        //! \brief Finds and stores space group operations.
        //! \param[in] _tol acceptable tolerance when determining symmetries.
        //!             -1 implies that types::tolerance is used.
        void find_space_group(types::t_real _tol = -1e0);

        //! Returns the number of sites in the lattice.
        types::t_unsigned get_nb_sites() const
          { return sites.size(); } 
        //! Returns the number of possible occupations of site \a _i.
        types::t_unsigned get_nb_types( types::t_unsigned i ) const
          { return sites[i].type.size(); } 

        //! \brief Returns the site index of an atom \a _at.
        //! \details \a _at can be given modulo the unit-cell of the lattice.
        template<class TTYPE>
        types::t_int get_atom_site_index( Atom_Type<TTYPE> &_at ) const
        {
          if( _at.site == -1 ) _at.site = get_atom_site_index( _at.pos ); 
          return _at.site;
        }
        //! \brief Returns the site index of an atom at position \a _at.
        //! \details \a _at can be given modulo the unit-cell of the lattice.
        types::t_int get_atom_site_index( const math::rVector3d &_at ) const;
        //! \brief Returns the site index of an atom with atomic symbol \a _at.
        //! \details Mores specifically, the first site in Lattice::sites which
        //!          accomodate \a _at is returned. This may not be the only site...
        types::t_int get_atom_site_index( const std::string &_at ) const;
        //! \brief Returns the index of the atomic occupation of \a _at.
        //! \details More specifically, returns the index of the string in member
        //!          Atom_Type< std::vector<std::string> >::type. The position
        //!          can be given modulo a lattice unit-cell.
        //! \warning works only as well as Lattice::convert_type_index_to_real().
        types::t_int get_atom_type_index( const Crystal::Atom &_at ) const;
        //! \brief Returns the index of the atomic occupation of \a _at.
        //! \details More specifically, returns the index of the string in member
        //!          Atom_Type< std::vector<std::string> >::type. 
        //!          If there are more than one site which can accomodate an \a
        //!          _at, the first the index in the first of the sites which can
        //!          is returned.
        types::t_int get_atom_type_index( const std::string &_at ) const;
        //! Returns the index of the atomic occupation of \a _at site \a _i.
        //! \details More specifically, returns the index of the string in member
        //!          Atom_Type< std::vector<std::string> >::type. 
        //!          If there are more than one site which can accomodate an \a
        //!          _at, the first the index in the first of the sites which can
        //!          is returned.
        types::t_int get_atom_type_index( const std::string &_at, types::t_unsigned _i ) const;
        //! Returns the atomic symbol of \a _at.
        std::string get_atom_string( const Crystal::Atom &_at ) const;
        //! Returns the atomic symbol \a _i of site \a _s
        const std::string& get_atom_string( const unsigned _s, const unsigned _i ) const
          { return sites[_s].type[_i]; }
        //! Converts a atomic-symbol coded atom to an atom with a numeric value.
        bool convert_StrAtom_to_Atom( const Crystal::StrAtom &_in,
                                      Crystal::Atom &_out ) const;
        //! Converts a numerically coded atom to an atom with an atomic symbol.
        bool convert_Atom_to_StrAtom( const Crystal::Atom &_in,
                                      Crystal::StrAtom &_out ) const;

        //! make lattice primitive. Returns true if it already is.
        bool make_primitive(types::t_real _tolerance = -1e0 );
    
      protected:
        //! \brief Converts an index to a real value.
        //! \details Pretty much focused on binary sites.
        types::t_real convert_type_index_to_real( const types::t_unsigned _i ) const
          { return ( _i ) ? 1.0 : -1.0; }
        //! \brief Converts a real value to an index.
        //! \details Pretty much focused on binary and unary sites.
        types::t_unsigned convert_real_to_type_index( const types::t_real _r ) const
          { return ( _r < 0e0 ) ? 0 : 1; }
      public:
        //! \brief Converts the index \a _i of site \a _s to  a real value.
        //! \details Pretty much focused on binary and unary sites.
        types::t_real convert_type_index_to_real( const types::t_unsigned _s,
                                                  const types::t_unsigned _i ) const
          { return ( sites[_s].type.size() == 1 ) ? 
                   -1: convert_type_index_to_real( _i ); }
        //! \brief Converts a real value to the index of site \a _s.
        //! \details Pretty much focused on binary and unary sites.
        types::t_unsigned convert_real_to_type_index( const types::t_unsigned _s,
                                                      const types::t_real _r ) const
          { return ( sites[_s].type.size() == 1 ) ?
                   0: convert_real_to_type_index( _r ); }
        //! Dumps the lattice to a stream. 
        void print_out (std::ostream &stream) const;
    };

    inline std::string Lattice::get_atom_string( const Crystal::Atom &_at ) const
    {
      types::t_int i;
      __TRYDEBUGCODE(
          i = get_atom_site_index( _at );,
             "Caught error while converting string to numerical atom\n" )
      if ( i == -1 ) return "error";
      if ( get_nb_types(i) == 1 ) return sites[i].type[0];
      return ( std::abs( _at.type - 1.0 ) < types::tolerance ) ? 
          sites[i].type[0] : sites[i].type[1];  
    }

    //! Dumps a lattice to a stream.
    inline std::ostream& operator<<( std::ostream& _stream, const Crystal::Lattice& _lat )
      { _lat.print_out(_stream); return _stream; }

    //! Load lattice with filename redirection.
    boost::shared_ptr< Crystal::Lattice > read_lattice( const TiXmlElement& _node );
    //! Load lattice from input file
    boost::shared_ptr< Crystal::Lattice > read_lattice( const boost::filesystem::path& _path );

    //! Reads lattice from input file \a _fpath in current directory, or in \a _dpath.
    boost::shared_ptr< Crystal::Lattice >
      read_lattice( const boost::filesystem::path &_fpath, 
                    const boost::filesystem::path &_dpath );
    //! Reads lattice from XML input in string format.
    boost::shared_ptr< Crystal::Lattice > read_lattice( const std::string& _string );
    //! Reads lattice from input file.
    boost::shared_ptr< Crystal::Lattice > read_lattice( const boost::filesystem::path& _path );

    //! Returns the number of species.
    types::t_unsigned nb_species( const Crystal::Lattice &_lattice );


    //! Returns true if a lattice has two sites and the two sites contain different species.
    bool lattice_has_same_species( const Lattice &_lattice );

    // This is inlined so that it gets recompiled with correct _CUBIC_CE_ or
    // _TETRAGONAL_CE_ each time.
    inline boost::shared_ptr< Crystal::Lattice > read_lattice( const std::string& _string )
    {
      __TRYBEGIN
      boost::shared_ptr< Crystal::Lattice > result( new Crystal::Lattice ); 

      TiXmlDocument doc;
      TiXmlDocument doc2;
      TiXmlHandle handle( &doc );
      doc.Parse( _string.c_str() );
      TiXmlElement *child = handle.FirstChild( "Job" )
                                  .FirstChild( "Lattice" ).Element();
      __DOASSERT( not child, "Could not find Lattice in input.\n" )
      if( child->Attribute("filename") )
      {
        const boost::filesystem::path
          n( Print::reformat_home( child->Attribute("filename") ) );
        __DOASSERT( not boost::filesystem::exists( n ),
                    n.string() + " could not be found.\n" )
        std::string file;
        opt::read_xmlfile( n, doc2 );
        doc2.Parse( file.c_str() );
        __DOASSERT( not doc2.FirstChild( "Job" ), "Job tag does not exist.\n" )
        __DOASSERT( not doc2.FirstChild( "Job" )->FirstChildElement("Lattice"), 
                    "Lattice tag does not exist.\n" )
        child = doc2.FirstChild( "Job" )->FirstChildElement( "Lattice" );
        __DOASSERT( not child, "Could not find Lattice in input.\n" )
      }
      Print :: out << *child << "\n";
      __DOASSERT( not result->Load(*child),
                  "Error while reading Lattice from input.\n")
#     if defined (_TETRAGONAL_CE_)
        // Only Constituent-Strain expects and space group determination
        // expect explicitely tetragonal lattice. 
        // Other expect a "cubic" lattice wich is implicitely tetragonal...
        // Historical bullshit from input structure files @ nrel.
        for( types::t_int i=0; i < 3; ++i ) 
          if( math::eq( result->cell(2,i), 0.5e0 ) )
            result->cell(2,i) = 0.6e0;
#     endif
      result->find_space_group();
#     if defined (_TETRAGONAL_CE_)
        // Only Constituent-Strain expects and space group determination
        // expect explicitely tetragonal lattice. 
        // Other expect a "cubic" lattice wich is implicitely tetragonal...
        // Historical bullshit from input structure files @ nrel.
        for( types::t_int i=0; i < 3; ++i ) 
          if( math::eq( result->cell(2,i), 0.6e0 ) )
            result->cell(2,i) = 0.5e0;
#     endif
      return result;
      __TRYEND(, "Could not read lattice from input.\n" )
    }

  } // namespace Crystal
} // namespace LaDa
#endif<|MERGE_RESOLUTION|>--- conflicted
+++ resolved
@@ -32,18 +32,11 @@
 {
   namespace Crystal 
   {
-<<<<<<< HEAD
     //! \brief Refolds a periodic vector into the unit cell.
     //! \note Source code is in make_primitive.cc
-    atat::rVector3d into_cell( atat::rVector3d const &_vec, 
-                               atat::rMatrix3d const &_cell, 
-                               atat::rMatrix3d const &_inv);
-=======
-    //! Refolds a periodic vector into the unit cell.
     math::rVector3d into_cell( math::rVector3d const &_vec, 
                                math::rMatrix3d const &_cell, 
                                math::rMatrix3d const &_inv);
->>>>>>> 0d882169
     
 
     //! \brief Defines a lattice.
