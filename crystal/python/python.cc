--- conflicted
+++ resolved
@@ -6,13 +6,10 @@
 #endif
 
 #include <boost/python/module.hpp>
-<<<<<<< HEAD
 #include <boost/python/docstring_options.hpp>
 #include <boost/python/scope.hpp>
-=======
 #include <boost/python/handle.hpp>
 #include <boost/python/borrowed.hpp>
->>>>>>> f41f45b4
 
 #include "lattice.hpp"
 #include "structure.hpp"
@@ -27,17 +24,14 @@
 
 BOOST_PYTHON_MODULE(_crystal)
 {
-<<<<<<< HEAD
   namespace bp = boost::python;
   bp::scope scope;
   scope.attr("__doc__") = "This namespace is imported into lada.crystal.\n";
+  bp::docstring_options doc_options(true, false);
 
-  bp::docstring_options doc_options(true, false);
-=======
   // loads lada.math first
   namespace bp = boost::python;
   bp::handle<> math( bp::borrowed(PyImport_ImportModule("lada.math")) );
->>>>>>> f41f45b4
 
   LaDa::Python::expose_atom();
   LaDa::Python::expose_structure();
