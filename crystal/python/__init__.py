--- conflicted
+++ resolved
@@ -482,15 +482,6 @@
 
 Structure.to_lattice = structure_to_lattice
 
-<<<<<<< HEAD
-def lattice_to_structure(lattice):
-  """ Converts lattice to structure. """
-  from . import fill_structure
-  return fill_structure(lattice.cell, lattice)
-
-Lattice.to_structure = lattice_to_structure
-
-=======
 def lattice_to_structure(lattice, cell=None, subs=None):
   """ Creates a structure from a lattice.
 
@@ -520,8 +511,6 @@
   return result
 Lattice.to_structure = lattice_to_structure
 
-
->>>>>>> c0953c9d
 
 def vasp_ordered(structure, attributes=None):
   """ Returns  a structure with correct VASP order of ions.
