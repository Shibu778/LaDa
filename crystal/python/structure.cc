//
//  Version: $Id$
//
#ifdef HAVE_CONFIG_H
# include <config.h>
#endif

#include <sstream>
#include <complex>

#include <boost/shared_ptr.hpp>

#include <boost/python/class.hpp>
#include <boost/python/def.hpp>
#include <boost/python/tuple.hpp>
#include <boost/python/enum.hpp>
#include <boost/python/str.hpp>
#include <boost/python/other.hpp>
#include <boost/python/self.hpp>
#include <boost/python/operators.hpp>
#include <boost/python/make_constructor.hpp>
#include <boost/python/return_value_policy.hpp>
#include <boost/python/return_by_value.hpp>
#include <boost/python/reference_existing_object.hpp>
#include <boost/python/register_ptr_to_python.hpp>
#ifdef _MPI
# include <boost/mpi/python.hpp>
#endif
#include <boost/serialization/serialization.hpp>
#include <boost/serialization/vector.hpp>
#include <boost/serialization/complex.hpp>
#include <boost/archive/text_iarchive.hpp>
#include <boost/archive/text_oarchive.hpp>

#include <boost/filesystem/operations.hpp>

#include <pyublas/numpy.hpp>

#include <opt/types.h>
#include <opt/debug.h>
#include <python/misc.hpp>
#include <python/xml.hpp>
#include <math/serialize.h>

#include <physics/physics.h>

#include "../structure.h"
#include "../fill_structure.h"
#include "../lattice.h"
#include "../fractional_cartesian.h"

#include "structure.hpp"


namespace LaDa
{
  namespace Python
  {
    namespace bp = boost::python;
    namespace XML
    {
      template<> std::string nodename<Crystal::Structure>()  { return "Structure"; }
      template<> std::string nodename< Crystal::TStructure<std::string> >() 
        { return nodename<Crystal::Structure>(); }
    }

    template< class BULL >
    Crystal::Lattice const* return_crystal_lattice( BULL & )
    {
      if( not Crystal::Structure::lattice )
      {
        PyErr_SetString(PyExc_RuntimeError,
                        "Crystal::Structure::lattice has not been set.\n");
        bp::throw_error_already_set();
        return NULL;
      }
      return Crystal::Structure::lattice; 
    }

    template< class T_STRUCTURE >
      struct pickle_structure : bp::pickle_suite
      {
        static bp::tuple getinitargs( T_STRUCTURE const& _w)  
        {
          return bp::tuple();
        }
        static bp::tuple getstate(const T_STRUCTURE& _in)
        {
          std::ostringstream ss;
          boost::archive::text_oarchive oa( ss );
          oa << _in;

          return bp::make_tuple( ss.str() );
        }
        static void setstate( T_STRUCTURE& _out, bp::tuple state)
        {
          if( bp::len( state ) != 1 )
          {
            PyErr_SetObject(PyExc_ValueError,
                            ("expected 1-item tuple in call to __setstate__; got %s"
                             % state).ptr()
                );
            bp::throw_error_already_set();
          }
          const std::string str = bp::extract< std::string >( state[0] );
          std::istringstream ss( str.c_str() );
          boost::archive::text_iarchive ia( ss );
          ia >> _out;
        }
      };

    bp::str xcrysden( Crystal::Structure const & _str )
    {
      std::ostringstream sstr;
      _str.print_xcrysden( sstr ); 
      return bp::str( sstr.str().c_str() );
    }
    bp::str xcrysden_str( Crystal::TStructure<std::string> const & _str )
    {
      if( not _str.lattice ) return bp::str("");
      std::ostringstream sstr;
      sstr << "CRYSTAL\nPRIMVEC\n" << ( (~_str.cell) * _str.scale ) << "\nPRIMCOORD\n" 
                << _str.atoms.size() << " 1 \n";  
      Crystal::TStructure<std::string>::t_Atoms :: const_iterator i_atom = _str.atoms.begin();
      Crystal::TStructure<std::string>::t_Atoms :: const_iterator i_atom_end = _str.atoms.end();
      for(; i_atom != i_atom_end; ++i_atom )
      {
        sstr << " " << Physics::Atomic::Z(i_atom->type) 
             << " " << ( i_atom->pos * _str.scale ) << "\n";
      }
      return bp::str( sstr.str().c_str() );
    }

    template< class T_STRUCTURE >
      T_STRUCTURE* empty()
      {
        T_STRUCTURE* result = new T_STRUCTURE(); 
        if( result->lattice ) result->scale = result->lattice->scale;
        return result;
      }
    
    template< class T_STRUCTURE >
      T_STRUCTURE* copy( T_STRUCTURE const &_o )
      {
        T_STRUCTURE* result = new T_STRUCTURE( _o ); 
        if( result->lattice ) result->scale = result->lattice->scale;
        return result;
      }

    Crystal::TStructure<std::string>* real_to_string( Crystal::Structure const &_s )
    {
      Crystal::TStructure<std::string>* result = new Crystal::TStructure<std::string>(); 
      Crystal::convert_real_to_string_structure( _s, *result );     
      return result;
    }
    Crystal::Structure* string_to_real( Crystal::TStructure<std::string> const &_s )
    {
      Crystal::Structure* result = new Crystal::Structure(); 
      Crystal::convert_string_to_real_structure( _s, *result );     
      return result;
    }

    template<class T_STRUCTURE> 
      T_STRUCTURE* fromXML(std::string const &_path)
      {
        namespace bfs = boost::filesystem;
        if( not bfs::exists(_path) )
        {
          PyErr_SetString(PyExc_IOError, (_path + " does not exist.\n").c_str());
          bp::throw_error_already_set();
          return NULL;
        }
        T_STRUCTURE* result = new T_STRUCTURE;
        try
        { 
          if(not result->Load(_path))
          {
            PyErr_SetString(PyExc_IOError, ("Could not load structure from " + _path).c_str());
            delete result;
            result = NULL;
            bp::throw_error_already_set();
          }
        }
        catch(std::exception &_e)
        {
          PyErr_SetString(PyExc_IOError, ("Could not load structure from " + _path).c_str());
          delete result;
          result = NULL;
          bp::throw_error_already_set();
        }
        return result;
      }

<<<<<<< HEAD
    template<class T_STRUCTURE>
      boost::shared_ptr<T_STRUCTURE> fill_structure(T_STRUCTURE const &_str)
      {
        boost::shared_ptr<T_STRUCTURE> result( new T_STRUCTURE(_str) );
        if( not result->lattice ) 
        {
          PyErr_SetString(PyExc_RuntimeError, "lada.crystal.lattice not set.\n");
          bp::throw_error_already_set();
          boost::shared_ptr<T_STRUCTURE> b;
          result.swap(b);
        }
        else if( not Crystal::fill_structure(*result) )
        {
          PyErr_SetString(PyExc_RuntimeError, "Could not create fill in structure.\n");
          bp::throw_error_already_set();
          boost::shared_ptr<T_STRUCTURE> b;
          result.swap(b);
        }
        return result;
      }
    boost::shared_ptr< Crystal::TStructure<std::string> >
      fill_atatcell(atat::rMatrix3d const& _cell)
      {
        typedef Crystal::TStructure<std::string> t_structure;
        t_structure str;
        str.cell = _cell;
        boost::shared_ptr< t_structure > result(fill_structure<t_structure>(str));
        if( not result ) return result;
        result->scale = result->lattice->scale;
        return result;
      }
    boost::shared_ptr< Crystal::TStructure<std::string> >
      fill_numpycell(pyublas::numpy_matrix<types::t_real> const& _cell)
      {
        atat::rMatrix3d cell;
        for( size_t i(0); i < 3; ++i ) 
          for( size_t j(0); j < 3; ++j ) 
            cell(i,j) = _cell(i,j);
        return fill_atatcell(cell);
      }
      

    void expose_structure()
    {
      typedef Crystal::Structure::t_FreezeCell t_FreezeCell;
      bp::enum_<t_FreezeCell>( "FreezeCell", "Tags to freeze cell coordinates." )
        .value( "none", Crystal::Structure::FREEZE_NONE )
        .value(   "xx", Crystal::Structure::FREEZE_XX )
        .value(   "xy", Crystal::Structure::FREEZE_XY )
        .value(   "xz", Crystal::Structure::FREEZE_XZ )
        .value(   "yy", Crystal::Structure::FREEZE_YY )
        .value(   "yz", Crystal::Structure::FREEZE_YZ )
        .value(   "zz", Crystal::Structure::FREEZE_ZZ )
        .value(  "all", Crystal::Structure::FREEZE_ALL )
        .export_values();
=======
    template< class T>
      math::rMatrix3d get_cell( T const &_str ) { return _str.cell; }
    template< class T>
      void set_cell( T &_str, math::rMatrix3d const &_cell) {_str.cell = _cell; }
>>>>>>> 0d882169

    template<class T_STRUCTURE>
      bp::class_<T_STRUCTURE>   expose( std::string const &_name,
                                        std::string const &_desc, 
                                        std::string const &_type ) 
    {
      return bp::class_<T_STRUCTURE>( _name.c_str(), _desc.c_str() )
        .def( bp::init<T_STRUCTURE const&>() )
        .def( "__init__", bp::make_constructor( fromXML<Crystal::Structure> ) )
        .add_property
        (
          "cell",
          bp::make_function(&get_cell<T_STRUCTURE>, bp::return_value_policy<bp::return_by_value>()),
          &set_cell<T_STRUCTURE>, 
          ("A 3x3 numpy array representing the lattice vector in cartesian units, "
           "in units of self.L{scale<lada.crystal." + _name + ".scale>}.").c_str()
        )
        .def_readwrite( "atoms",   &T_STRUCTURE::atoms,
                        (   "The list of atoms of type L{" + _type
                          + "}, in units of self.{scale<" + _name + "}.").c_str() )
        .def_readwrite( "energy",  &T_STRUCTURE::energy, "Holds a real value." )
        .def_readwrite( "weight",  &T_STRUCTURE::weight,
                        "Optional weight for fitting purposes." )
        .def_readwrite( "scale",   &T_STRUCTURE::scale,
                        "A scaling factor for atomic-positions and cell-vectors." )
        .def_readwrite( "name", &T_STRUCTURE::name, "Holds a string." )
        .def( "__str__",  &print< T_STRUCTURE > ) 
        .def( "fromXML",  &XML::from< T_STRUCTURE >, bp::arg("file"),
              "Loads a structure from an XML file." )
        .def( "toXML",  &XML::to< T_STRUCTURE >, bp::arg("file"),
              "Adds a tag to an XML file describing this structure."  )
        .def( "xcrysden", &xcrysden_str, "Outputs in XCrysden format." )
        .add_property
        ( 
          "lattice",
          bp::make_function
          (
            &return_crystal_lattice< T_STRUCTURE >,
            bp::return_value_policy<bp::reference_existing_object>()
          ),
          "References the lattice within which this structure is defined."
          " Read, but do not write to this object." 
        ) 
        .def_pickle( pickle_structure< T_STRUCTURE >() );
    }

    void expose_structure()
    {
      typedef Crystal::Structure::t_FreezeCell t_FreezeCell;
      bp::enum_<t_FreezeCell>( "FreezeCell", "Tags to freeze cell coordinates." )
        .value( "none", Crystal::Structure::FREEZE_NONE )
        .value(   "xx", Crystal::Structure::FREEZE_XX )
        .value(   "xy", Crystal::Structure::FREEZE_XY )
        .value(   "xz", Crystal::Structure::FREEZE_XZ )
        .value(   "yy", Crystal::Structure::FREEZE_YY )
        .value(   "yz", Crystal::Structure::FREEZE_YZ )
        .value(   "zz", Crystal::Structure::FREEZE_ZZ )
        .value(  "all", Crystal::Structure::FREEZE_ALL )
        .export_values();

      expose< Crystal::Structure >
      (
        "Structure", 
        "Defines a structure.\n\nGenerally, it is a super-cell of a L{Lattice} object.",
        "Atom"
      ).def( "__init__", bp::make_constructor( string_to_real ) )
       .def_readwrite( "freeze", &Crystal::Structure::freeze,
                        "Tags to freeze coordinates when relaxing structure.\n" )
       .def_readwrite( "k_vecs",  &Crystal::Structure::k_vecs,
                       "The list of reciprocal-space vectors."
                       " It is constructure with respected to a LaDa.Lattice object.\n"  ) 
       .def( "concentration", &Crystal::Structure::get_concentration, "Returns concentration." )
       .def( bp::self == bp::other<Crystal::Structure>() );
      expose< Crystal::TStructure<std::string> >
      (
        "sStructure", 
        "Defines a structure.\n\nGenerally, it is a super-cell of a L{Lattice} object.",
        "StrAtom"
      ).def( "__init__", bp::make_constructor( real_to_string ) );

      bp::def("to_cartesian", &Crystal::to_cartesian<std::string>,
              "Transforms a structure from cartesian to fractional coordinates.\n" );
      bp::def("to_fractional", &Crystal::to_fractional<std::string>,
              "Transforms a structure from fractional to cartesian coordinates.\n" );

      bp::def("fill_structure", &fill_structure<Crystal::Structure>);
      bp::def("fill_structure", &fill_atatcell);
      bp::def("fill_structure", &fill_numpycell);
      bp::def
      (
        "fill_structure", 
        &fill_structure< Crystal::TStructure<std::string> >,
        "Returns a structure from knowledge of cell and lattice.\n\n"
        "The argument can be of type L{Structure}, L{sStructure}, "
        "L{atat.rMatrix3d}, or a numpy matrix. In the first case, the return is "
        "also a L{Structure}. In all other cases, the return is an L{sStructure}.\n"
        "@raise RuntimeError: If the filled structure could not be created.\n" 
      );
    }

  }
} // namespace LaDa<|MERGE_RESOLUTION|>--- conflicted
+++ resolved
@@ -191,7 +191,6 @@
         return result;
       }
 
-<<<<<<< HEAD
     template<class T_STRUCTURE>
       boost::shared_ptr<T_STRUCTURE> fill_structure(T_STRUCTURE const &_str)
       {
@@ -234,70 +233,58 @@
       }
       
 
-    void expose_structure()
-    {
-      typedef Crystal::Structure::t_FreezeCell t_FreezeCell;
-      bp::enum_<t_FreezeCell>( "FreezeCell", "Tags to freeze cell coordinates." )
-        .value( "none", Crystal::Structure::FREEZE_NONE )
-        .value(   "xx", Crystal::Structure::FREEZE_XX )
-        .value(   "xy", Crystal::Structure::FREEZE_XY )
-        .value(   "xz", Crystal::Structure::FREEZE_XZ )
-        .value(   "yy", Crystal::Structure::FREEZE_YY )
-        .value(   "yz", Crystal::Structure::FREEZE_YZ )
-        .value(   "zz", Crystal::Structure::FREEZE_ZZ )
-        .value(  "all", Crystal::Structure::FREEZE_ALL )
-        .export_values();
-=======
     template< class T>
       math::rMatrix3d get_cell( T const &_str ) { return _str.cell; }
     template< class T>
       void set_cell( T &_str, math::rMatrix3d const &_cell) {_str.cell = _cell; }
->>>>>>> 0d882169
 
     template<class T_STRUCTURE>
       bp::class_<T_STRUCTURE>   expose( std::string const &_name,
                                         std::string const &_desc, 
                                         std::string const &_type ) 
-    {
-      return bp::class_<T_STRUCTURE>( _name.c_str(), _desc.c_str() )
-        .def( bp::init<T_STRUCTURE const&>() )
-        .def( "__init__", bp::make_constructor( fromXML<Crystal::Structure> ) )
-        .add_property
-        (
-          "cell",
-          bp::make_function(&get_cell<T_STRUCTURE>, bp::return_value_policy<bp::return_by_value>()),
-          &set_cell<T_STRUCTURE>, 
-          ("A 3x3 numpy array representing the lattice vector in cartesian units, "
-           "in units of self.L{scale<lada.crystal." + _name + ".scale>}.").c_str()
-        )
-        .def_readwrite( "atoms",   &T_STRUCTURE::atoms,
-                        (   "The list of atoms of type L{" + _type
-                          + "}, in units of self.{scale<" + _name + "}.").c_str() )
-        .def_readwrite( "energy",  &T_STRUCTURE::energy, "Holds a real value." )
-        .def_readwrite( "weight",  &T_STRUCTURE::weight,
-                        "Optional weight for fitting purposes." )
-        .def_readwrite( "scale",   &T_STRUCTURE::scale,
-                        "A scaling factor for atomic-positions and cell-vectors." )
-        .def_readwrite( "name", &T_STRUCTURE::name, "Holds a string." )
-        .def( "__str__",  &print< T_STRUCTURE > ) 
-        .def( "fromXML",  &XML::from< T_STRUCTURE >, bp::arg("file"),
-              "Loads a structure from an XML file." )
-        .def( "toXML",  &XML::to< T_STRUCTURE >, bp::arg("file"),
-              "Adds a tag to an XML file describing this structure."  )
-        .def( "xcrysden", &xcrysden_str, "Outputs in XCrysden format." )
-        .add_property
-        ( 
-          "lattice",
-          bp::make_function
+      {
+        return bp::class_<T_STRUCTURE>( _name.c_str(), _desc.c_str() )
+          .def( bp::init<T_STRUCTURE const&>() )
+          .def( "__init__", bp::make_constructor( fromXML<Crystal::Structure> ) )
+          .add_property
           (
-            &return_crystal_lattice< T_STRUCTURE >,
-            bp::return_value_policy<bp::reference_existing_object>()
-          ),
-          "References the lattice within which this structure is defined."
-          " Read, but do not write to this object." 
-        ) 
-        .def_pickle( pickle_structure< T_STRUCTURE >() );
-    }
+            "cell",
+            bp::make_function
+            (
+              &get_cell<T_STRUCTURE>, 
+              bp::return_value_policy<bp::return_by_value>()
+            ), &set_cell<T_STRUCTURE>, 
+            ("A 3x3 numpy array representing the lattice vector in cartesian units, "
+             "in units of self.L{scale<lada.crystal." + _name + ".scale>}.").c_str()
+          )
+          .def_readwrite( "atoms",   &T_STRUCTURE::atoms,
+                          (   "The list of atoms of type L{" + _type
+                            + "}, in units of self.{scale<" + _name + "}.").c_str() )
+          .def_readwrite( "energy",  &T_STRUCTURE::energy, "Holds a real value." )
+          .def_readwrite( "weight",  &T_STRUCTURE::weight,
+                          "Optional weight for fitting purposes." )
+          .def_readwrite( "scale",   &T_STRUCTURE::scale,
+                          "A scaling factor for atomic-positions and cell-vectors." )
+          .def_readwrite( "name", &T_STRUCTURE::name, "Holds a string." )
+          .def( "__str__",  &print< T_STRUCTURE > ) 
+          .def( "fromXML",  &XML::from< T_STRUCTURE >, bp::arg("file"),
+                "Loads a structure from an XML file." )
+          .def( "toXML",  &XML::to< T_STRUCTURE >, bp::arg("file"),
+                "Adds a tag to an XML file describing this structure."  )
+          .def( "xcrysden", &xcrysden_str, "Outputs in XCrysden format." )
+          .add_property
+          ( 
+            "lattice",
+            bp::make_function
+            (
+              &return_crystal_lattice< T_STRUCTURE >,
+              bp::return_value_policy<bp::reference_existing_object>()
+            ),
+            "References the lattice within which this structure is defined."
+            " Read, but do not write to this object." 
+          ) 
+          .def_pickle( pickle_structure< T_STRUCTURE >() );
+      }
 
     void expose_structure()
     {
