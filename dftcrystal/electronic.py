--- conflicted
+++ resolved
@@ -238,11 +238,7 @@
     self.lock = int(value.split()[1]) != 0
   def output_map(self, **kwargs):
     if self.shift is None or self.lock is None: return None
-<<<<<<< HEAD
-    return super(LevShift, self).print_input(**kwargs)
-=======
     return super(LevShift, self).output_map(**kwargs)
->>>>>>> 0cc3480f
   def __repr__(self):
     args = []
     if self.shift is not None: args.append(str(float(self.shift)))
