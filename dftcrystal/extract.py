--- conflicted
+++ resolved
@@ -427,15 +427,9 @@
         # Then re-reads atoms, but in cartesian coordinates.
         for i in xrange(6): file.next()
         for atom in result:
-<<<<<<< HEAD
-				  # With MPPcrystal, sometimes crap from different processors gets in
-				  # the way of the output. This is a simple hack to avoid that issue.
-				  # Not safe.
-=======
           # With MPPcrystal, sometimes crap from different processors gets in
           # the way of the output. This is a simple hack to avoid that issue.
           # Not safe.
->>>>>>> e8338c47
           for i in xrange(5):
             try: atom.pos = array(file.next().split()[3:6], dtype='float64')
             except ValueError:
