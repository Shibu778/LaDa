--- conflicted
+++ resolved
@@ -406,10 +406,7 @@
   @make_cached
   def structure(self):
     """ Output structure, LaDa format. """
-<<<<<<< HEAD
-=======
     from ..error import NotImplementedError
->>>>>>> 6c554560
     if not self._is_optgeom: return self.input_structure
     elif self.dimensionality == 0: return self._update_pos_only
     try:
@@ -426,10 +423,7 @@
     except GrepError: 
       if self.dimensionality == 3: return self._final_structure
       elif self._no_change_in_params: return self._update_pos_only
-<<<<<<< HEAD
-=======
       else: raise NotImplementedError('Cannot grep output structure')
->>>>>>> 6c554560
 
   @property
   @make_cached
@@ -506,11 +500,7 @@
           inabc = False
           if params is None: params = line
           elif params != line: return False
-<<<<<<< HEAD
-        elif line[:len(primcellpat)]: inprim = True; continue
-=======
         elif line[:len(primcellpat)] == primcellpat: inprim = True; continue
->>>>>>> 6c554560
       return params is not None
   @property
   @make_cached
@@ -520,13 +510,6 @@
     result = self.input_structure.copy()
     pattern = " ATOMS IN THE ASYMMETRIC UNIT"
     with self.__stdout__() as file:
-<<<<<<< HEAD
-      for line in file: 
-        if line[:len(pattern)] == pattern: break
-      try: file.next(); file.next()
-      except StopIteration: 
-        raise GrepError('Unexpected end-of-file.')
-=======
       lastindex = -1;
       for i, line in enumerate(file): 
         if line[:len(pattern)] == pattern: lastindex = i
@@ -536,7 +519,6 @@
       for j, line in enumerate(file):
         if j == lastindex + 2: break
       if j != lastindex + 2: raise GrepError('Unexpected end-of-file.')
->>>>>>> 6c554560
       index = self.dimensionality
       for line, atom in zip(file, result):
         pos = array(line.split()[4:7], dtype='float64')
