""" Python wrapper for the CRYSTAL dft code. """
__docformat__ = "restructuredtext en"
__all__ = [ 'Extract', 'AffineTransform', 'DisplaceAtoms', 'InsertAtoms',
            'Marker', 'ModifySymmetry', 'RemoveAtoms', 'Slabcut', 'read',
            'Slabinfo','Crystal', 'Molecule', 'Slab', 'Functional', 'Shell',
            'read_gaussian_basisset', 'MassExtract', 'read_input', 'exec_input',
            'Elastic', 'External', 'Supercell', 'Supercon' ]

from .basis import Shell
from .functional import Functional
from .extract import Extract, MassExtract
from .geometry import AffineTransform, DisplaceAtoms, InsertAtoms,              \
                      ModifySymmetry, RemoveAtoms, Slabcut, Slabinfo, Slab,     \
                      Elastic, Supercell, Supercon
from .crystal import Crystal
from .external import External
from .molecule import Molecule
registered = { 'atomrot':    AffineTransform,
               'atomdisp':   DisplaceAtoms,
               'atominse':   InsertAtoms,
               'modisymm':   ModifySymmetry,
               'atomremo':   RemoveAtoms,
               'slabcut':    Slabcut,
               'slab':       Slab,
               'slabinfo':   Slabinfo,
               'elastic':    Elastic,
               'supercel':   Supercell,
               'supercon':   Supercon,
               'crystal':    Crystal,
               'external':   External,
               'molecule':   Molecule }
""" Keywords used in creating the geometry. """

def read(path):
  """ Reads CRYSTAL input from file

      Reads a file and finds the CRYSTAL_ input within. It then parses the file
      and creates a :py:class:`~functional.Functional` and
      :py:class:`~molecule.Molecule` (or derived) object.

      :param path:
        Can be one of the following:

          - a file object obtained from open_
          - a string without '\\n' in which case it should be a path
          - a string with '\\n', in whcih case it should be the input itself
          - an iterator over the lines of an input file

      :returns: A two-tuple containing the structure and the functional

      :rtype: (:py:class:`~molecule.Molecule`, :py:class:`~functional.Functional`)

      .. _CRYSTAL: http://www.crystal.unito.it/
      .. _open: http://docs.python.org/library/functions.html#open
  """
  from .parse import parse
  b = parse(path)
  key = b.keys()[0]

  func = Functional()
  crys = Crystal()
  func.read_input(b)
  crys.read_input(b[key]['CRYSTAL'])
  crys.name = key
  return crys, func


def read_gaussian_basisset(path):
  """ Reads a GAUSSIAN94 basis set

      This is meant to read input files from the `basis set exchange website`__
      in the GAUSSIAN94_ format.

      :param path:
        Can be one of the following:

          - a file object obtained from open_
          - a string without '\\n' in which case it should be a path
          - a string with '\\n', in whcih case it should be the input itself
          - an iterator over the lines of an input file

      .. __: https://bse.pnl.gov/bse/portal
      .. _GAUSSIAN94: http://www.gaussian.com/
      .. _open: http://docs.python.org/library/functions.html#open
  """
  from ..error import GrepError
  from ..misc import RelativePath
  if isinstance(path, str): 
    if path.find('\n') == -1:
      with open(RelativePath(path).path) as file: return read_gaussian_basisset(file)
    else:
      return read_gaussian_basisset(path.split('\n').__iter__())

  for line in path: 
    if set(['*']) == set(line.rstrip().lstrip()): break

  # read specie type
  try: line = path.next().split()
  except StopIteration: raise GrepError('Unexpected end of file')
  specie = line[0]
  result = {specie: []}
  
  try: 
    while True:
      line = path.next().split()
      if len(line) != 3:
        line = path.next().split()
        if len(line) != 2: break
        specie = line[0]
        result[specie] = []
        continue
      type, n, scale = line[0].lower(), int(line[1]), float(line[2])
      shell = Shell(type)
      for i in xrange(n): shell.append(*path.next().split())
      result[specie].append(shell)

  except StopIteration: pass

  return result

def read_input(filepath="input.py", namespace=None):
  """ Specialized read_input function for dftcrystal. 
  
      :Parameters: 
        filepath : str
          A path to the input file.
        namespace : dict
          Additional names to include in the local namespace when evaluating
          the input file.

      It add a few names to the input-file's namespace. 
  """
  from ..misc import read_input

  # names we need to create input.
  input_dict = {}
  for k in __all__:
    if k != 'read_input' and k != 'exec_input':
      input_dict[k] = globals()[k]
  if namespace is not None: input_dict.update(namespace)
  return read_input(filepath, input_dict)

def exec_input( script, global_dict=None, local_dict=None,
                paths=None, name=None ):
  """ Specialized exec_input function for vasp. """
  from ..misc import exec_input

  # names we need to create input.
  if global_dict is None: global_dict = {}
  for k in __all__:
    if k != 'read_input' and k != 'exec_input':
      global_dict[k] = globals()[k]
  return exec_input(script, global_dict, local_dict, paths, name)

from lada import is_interactive
if is_interactive:
  from IPython.core.magic import register_line_magic

  @register_line_magic
  def complete_crystal(line):
<<<<<<< HEAD
    """ Adds input file to beginning of output file where necessary. 
        
        Works only for dftcrystal and should only be enabled when the
        dftcrystal is loaded from ipython.
        
        A complete file should contain all the information necessary to recreate
        that file. Unfortunately, this is generally not the case with CRYSTAL's
        standard output, at least not without thorough double-guessing. 
=======
    """ Adds input file to beginning of output file where necessary.

        Works only for dftcrystal and should only be enabled when the
        dftcrystal is loaded from ipython.

        A complete file should contain all the information necessary to recreate
        that file. Unfortunately, this is generally not the case with CRYSTAL's
        standard output, at least not without thorough double-guessing.
>>>>>>> 02107eec

        This function adds the .d12 file if it not already there, as well as the
        input structure if it is in "external" format.
    """
    from lada import is_interactive
    if not is_interactive: return
    ip = get_ipython() # should be defined in interactive mode.
    if 'collect' not in ip.user_ns:
      print 'No jobfolder loaded in memory.'
      return
    collect = ip.user_ns['collect']
    jobparams = ip.user_ns['jobparams']
    for name, extractor in collect.iteritems():
      if not hasattr(extractor, '_complete_output'): continue

      structure = jobparams[name].structure
      if extractor._complete_output(structure):
        print 'Corrected ', extractor.directory
  del complete_crystal
<<<<<<< HEAD
  del register_line_magic
del is_interactive
=======

  @register_line_magic
  def crystal_mppcount(line):
    """ Number of processors on which group of jobs can be sent.

	It can be a bit difficult to determine whether an MPPcrystal job will
	run correctly (e.g. with k-point parallelization), especially if more
	than one job is involved and each job must have the same number of
        processors.
     
	This magic function determines likely core counts (per job) across a
	job-folder. It can take a single integer argument to filter the
	processor counts to multiples of that integer (e.g. to run on complete
        nodes only). 
    """
    # figure multipleof
    shell = get_ipython()
    line = line.rstrip().lstrip()
    if len(line) == 0: multipleof = 1
    elif line in shell.user_ns: multipleof = shell.user_ns[line]
    else: multipleof = eval(line, shell.user_ns.copy())

    # figure jobparams
    if 'jobparams' not in shell.user_ns:
      print 'No jobfolder loaded in memory.'
      return
    jobparams = shell.user_ns['jobparams']

    allsets = []
    for job in jobparams['/'].itervalues():
      if job.is_tagged: continue
      dummy = job.functional.mpp_compatible_procs( job.structure,
                                                   multipleof=multipleof )
      allsets.append(dummy)
    
    maxprocs = min(max(m) for m in allsets)
    result = set(list(xrange(maxprocs)))
    for s in allsets: result &= set(s)
    return sorted(result)

  del crystal_mppcount
  del register_line_magic

del is_interactive
>>>>>>> 02107eec
<|MERGE_RESOLUTION|>--- conflicted
+++ resolved
@@ -158,7 +158,6 @@
 
   @register_line_magic
   def complete_crystal(line):
-<<<<<<< HEAD
     """ Adds input file to beginning of output file where necessary. 
         
         Works only for dftcrystal and should only be enabled when the
@@ -167,16 +166,6 @@
         A complete file should contain all the information necessary to recreate
         that file. Unfortunately, this is generally not the case with CRYSTAL's
         standard output, at least not without thorough double-guessing. 
-=======
-    """ Adds input file to beginning of output file where necessary.
-
-        Works only for dftcrystal and should only be enabled when the
-        dftcrystal is loaded from ipython.
-
-        A complete file should contain all the information necessary to recreate
-        that file. Unfortunately, this is generally not the case with CRYSTAL's
-        standard output, at least not without thorough double-guessing.
->>>>>>> 02107eec
 
         This function adds the .d12 file if it not already there, as well as the
         input structure if it is in "external" format.
@@ -196,10 +185,6 @@
       if extractor._complete_output(structure):
         print 'Corrected ', extractor.directory
   del complete_crystal
-<<<<<<< HEAD
-  del register_line_magic
-del is_interactive
-=======
 
   @register_line_magic
   def crystal_mppcount(line):
@@ -243,5 +228,4 @@
   del crystal_mppcount
   del register_line_magic
 
-del is_interactive
->>>>>>> 02107eec
+del is_interactive