--- conflicted
+++ resolved
@@ -117,11 +117,7 @@
   endif ("$ENV{BOOST_ROOT}" STRGREATER "")
 endif("${BOOST_ROOT}" STREQUAL "")
 find_package( Boost 1.36.0 REQUIRED 
-<<<<<<< HEAD
               COMPONENTS python mpi mpi_python program_options regex serialization system filesystem)
-=======
-              COMPONENTS program_options regex serialization system filesystem )
->>>>>>> e57c4fd8
 include_directories(${Boost_INCLUDE_DIRS})
 #   -- eigen2
 find_package( eigen REQUIRED )
