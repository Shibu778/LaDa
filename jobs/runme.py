#! python
""" Runs a job-tree, with optional parallelization. 

    The jobtree is read from the file given on input. It should be a pickled
    JobDict instance. Parallelization over
    mpi-processes is controlled by program option pools.
""" 
def main():
  import cPickle
  import re 
  from sys import path as python_path
  from os import getcwd, environ
<<<<<<< HEAD
  from os.path import expanduser, abspath, join, relpath
=======
  from os.path import expanduser, abspath, join
>>>>>>> fa87d3c5
  from optparse import OptionParser
  from boost.mpi import world
  from lada import jobs
  from lada.opt.changedir import Changedir

  # below would go additional imports.

  parser = OptionParser( description = re.sub("\\s+", " ", __doc__[1:]),\
                         usage = "usage: %prog [options] filename_1 .. filename_n" )
  parser.add_option( "--pools", dest="pools", default=1, \
                     help="Number of mpi pools per job", metavar="N", type="int" )
  parser.add_option( "--relative", dest="relative", default=None, \
                     help="Perform calculations in a directory relative "
                          "current, but starting at RELATIVE, rather than HOME.",
                     metavar="RELATIVE" )
  parser.add_option( "--ppath", dest="ppath", default=None, \
                     help="Directory to add to python path",
                     metavar="Directory" )

  (options, args) = parser.parse_args()

  # is workdir relative
  if options.relative != None: 
    # get path relative to home.
    if options.relative not in environ:
      print "Error: could not find environment variable", options.relative, "."
      print "Will work on default dir instead."
      options.relative = None

  # additional path to look into.
  if options.ppath != None: python_path.append(options.ppath)

  if len(args) == 0:
    print "No pickle specified on input. Eg, need a filename on input."
    return

  # creates local comms.
  local_comm = world.split(world.rank %  options.pools)

  # loop over all jobs
<<<<<<< HEAD
  for i, (job, outdir) in enumerate(jobtree.walk_through()):
    # bypasses those jobs not done here.
    if i % totpools != n: continue
    if options.relative == None: 
      out = job.compute(comm=local_comm, outdir=outdir)
    else: 
      workdir = abspath(outdir)
      with Changedir(environ["HOME"]) as cwd:
        workdir = join(environ[options.relative], relpath(workdir, getcwd()))
      out = job.compute(comm=local_comm, outdir=outdir, workdir=workdir, keep_calc=True)
    # below would go additional inner loop code.
=======
  for job, outdir in jobs.bleed(args[0], comm=local_comm):
    if options.relative == None: 
      out = job.compute(comm=local_comm, outdir=outdir)
    else: 
      workdir = join(environ[options.relative], relpath(outdir, expanduser("~/")))
      out = job.compute(comm=local_comm, outdir=outdir, workdir=workdir)
>>>>>>> fa87d3c5
if __name__ == "__main__": main()<|MERGE_RESOLUTION|>--- conflicted
+++ resolved
@@ -10,11 +10,7 @@
   import re 
   from sys import path as python_path
   from os import getcwd, environ
-<<<<<<< HEAD
   from os.path import expanduser, abspath, join, relpath
-=======
-  from os.path import expanduser, abspath, join
->>>>>>> fa87d3c5
   from optparse import OptionParser
   from boost.mpi import world
   from lada import jobs
@@ -55,24 +51,14 @@
   local_comm = world.split(world.rank %  options.pools)
 
   # loop over all jobs
-<<<<<<< HEAD
-  for i, (job, outdir) in enumerate(jobtree.walk_through()):
-    # bypasses those jobs not done here.
-    if i % totpools != n: continue
+  for job, outdir in jobs.bleed(args[0], comm=local_comm):
     if options.relative == None: 
       out = job.compute(comm=local_comm, outdir=outdir)
-    else: 
+    else:
+      # Computes relative path... made complicated by cray's compute vs head node setup.
       workdir = abspath(outdir)
       with Changedir(environ["HOME"]) as cwd:
         workdir = join(environ[options.relative], relpath(workdir, getcwd()))
+      # now pass on relative workdir, where HOME is substituted by options.relative.
       out = job.compute(comm=local_comm, outdir=outdir, workdir=workdir, keep_calc=True)
-    # below would go additional inner loop code.
-=======
-  for job, outdir in jobs.bleed(args[0], comm=local_comm):
-    if options.relative == None: 
-      out = job.compute(comm=local_comm, outdir=outdir)
-    else: 
-      workdir = join(environ[options.relative], relpath(outdir, expanduser("~/")))
-      out = job.compute(comm=local_comm, outdir=outdir, workdir=workdir)
->>>>>>> fa87d3c5
 if __name__ == "__main__": main()