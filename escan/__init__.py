""" Interface module for ESCAN. """
__docformat__ = "restructuredtext en"
__all__ = [ "Extract", 'MassExtract', "bandgap", "extract_bg",
            "dipole_matrix_element", "band_structure", "call_escan",
            "Escan", "folded_spectrum", "all_electron", "soH", 
            "nonlocalH", "localH", "AtomicPotential", "band_structure",
            "extract_bg", 'ExtractBS', 'KEscan', 'KPoints', 'KGrid', 
            'ReducedKGrid', 'ReducedKDensity', 'BPoints', 'ReducedBPoints', 
            'soH', 'nonlocalH', 'localH', 'folded_spectrum', 'all_electron',
            'read_input', 'exec_input', 'KExtract']

from ..opt import __load_escan_in_global_namespace__
from lada import lada_with_mpi
if lada_with_mpi:
  if __load_escan_in_global_namespace__:
    from DLFCN import RTLD_NOW as _RTLD_NOW, RTLD_GLOBAL as _RTLD_GLOBAL
    from sys import getdlopenflags as _getdlopenflags, setdlopenflags as _setdlopenflags
    flags = _getdlopenflags()
    _setdlopenflags(_RTLD_NOW|_RTLD_GLOBAL)
    import _escan
    _setdlopenflags(flags)
  else: import _escan
from _bandstructure import plot_bands, BPoints, ReducedBPoints
from _bandgap import bandgap, extract as extract_bg
from _extract import Extract, MassExtract
from _extract import Extract as _EscanExtract
from functional import Escan, folded_spectrum, all_electron
from _potential import soH, nonlocalH, localH, AtomicPotential
from kescan import KEscan, Extract as KExtract
from kpoints import KGrid, ReducedKGrid, KPoints, ReducedKDensity


def call_escan(comm, atom="atom_input", pot="pot_input", escan="escan_input"):
  """ Calls escan functional in current directory.

      :Parameters:
        comm : boost.mpi.communicator
          Processes on which to execute.
        atom
          file with atomic input (from vff). 
        pot
          file with input to potential generation.
        escan
          file with input to escan itself.

      Before calling the functional, the files are propagated such that each
      proc can read its own. What is more, the inputs are modified such that
      L{pot} does refer to L{atom}, and L{escan} to both atomic config and
      potential files.
  """
  from os import remove
  if lada_with_mpi:
    from boost.mpi import world, broadcast
    from _escan import _call_escan, _call_genpot
  else:
    class world:
      rank = 0
      def barrier(self): pass
    comm = world
    def broadcast(comm, value, *args, **kwargs): return value
  
  # escan is free for all, with every proc reading at the same time.
  # hence it must be from different files.
  atominput = "%s.%i" % (atom, world.rank)
  potinput = "%s.%i" % ("pot.input", world.rank)
  potoutput = "%s.%i" % ("pot.output", world.rank)
  escaninput = "%s.%i" % ("escan_input", world.rank)

  # propagates atomic input first
  buffer = None
  if comm.rank == 0:
    with open(atom, "r") as file: buffer = file.read()
  buffer = broadcast(comm, buffer, 0)
  with open(atominput, "w") as file: file.write(buffer)

  # propagates pot input second
  buffer = None
  if comm.rank == 0:
    with open(pot, "r") as file: buffer = file.readlines()
    buffer[0] = buffer[0].replace( buffer[0].split()[0], atom )
  buffer = broadcast(comm, buffer, 0)
  with open(potinput, "w") as file: file.writelines(buffer)

  # propagates pot input second
  buffer = None
  if comm.rank == 0:
    with open(escan, "r") as file: buffer = file.readlines()
    buffer[0] = buffer[0].replace( buffer[0].split()[1], potoutput )
    buffer[12] = buffer[12].replace( buffer[12].split()[1], atominput )
  buffer = broadcast(comm, buffer, 0)
  with open(escaninput, "w") as file: file.writelines(buffer)

  #  calls escan at last. 
  if lada_with_mpi: 
    _call_genpot(comm)
    _call_escan(comm)
  else: 
    raise RuntimeError('Cannot call escan if lada_with_mpi == False.')

  comm.barrier()
  remove(atominput)
  remove(potinput)
  remove(escaninput)


<<<<<<< HEAD
  @property
  def maskr(self): 
    """ Reference to the maskr projector file. """
    return self._maskr.path
  @maskr.setter
  def maskr(self, value): self._maskr.path = value

  @property
  def workdir(self): 
    """ Reference to the maskr projector file. """
    return self._workdir.path
  @maskr.setter
  def workdir(self, value): self._workdir.path = value
    
  @property
  def lattice(self):
    """ Lattice to use with escan and vff functionals. """
    return self.vff.lattice
  @lattice.setter
  def lattice(self, value): self.vff.lattice = value

  @add_setter
  def add_potential(self, args):
    """ Adds atomic potential to escan.
        
        This property can only be set and never gotten. It serves to add
        potentials to the escan functional.

        >>> escan.add_potential = *args

        Where *args* is a tuple of variable length containing the following:

        - first argument is the path to the atomic potential. 
          The absolute path is deduced when set.
        - second argument is the path to the non-local potential file. 
          If None, then no non-local argument is added. Defaults to None.
        - third trough seventh arguments are the
          non-local potential parameters s, p, d,
          pnl, dnl. Defaults to None (eg 0).
    """ 
    assert len(args) > 2, RuntimeError("Atomic  potentials need at least two parameters.")
    assert len(args) < 9, RuntimeError("Too many parameters when setting atomic potentials.")
    if self.atomic_potentials == None: self.atomic_potentials = []
    self.atomic_potentials.append( AtomicPotential(*args) )

  def __repr__(self):
    from os.path import relpath
    result  = str(self.vff).replace("functional", "vff_functional")
    result += "# Escan definition.\n"
    result += "functional = %s()\n" % (self.__class__.__name__)
    result += "functional.vff                   = vff_functional\n"
    result += "functional.eref                  = %s\n"\
              % ( "None" if self.eref == None else repr(self.eref) )
    result += "functional.cutoff                = %f\n" % (self.cutoff)
    result += "functional.smooth                = %f\n" % (self.smooth)
    result += "functional.kinetic_scaling       = %f\n" % (self.kinetic_scaling)
    result += "functional.nbstates              = %i\n" % (self.nbstates)
    result += "functional.itermax               = %i\n" % (self.itermax)
    result += "functional.nlines                = %i\n" % (self.nlines)
    result += "functional.tolerance             = %e\n" % (self.tolerance)
    result += "functional.rspace_cutoff         = %f\n" % (self.rspace_cutoff)
    result += "functional.fft_mesh              = %i, %i, %i\n" % self.fft_mesh
    result += "functional.genpotrun             = %s\n" % (repr(self.genpotrun))
    result += "functional.do_escan              = %s\n" % (repr(self.do_escan))
    result += "functional.vffrun                = %s\n" % (repr(self.vffrun))
    result += "functional.input_wavefunctions   = %s\n" % (repr(self.input_wavefunctions))
    result += "functional.kpoint                = %s\n" % (repr(self.kpoint))
    result += "functional._dont_deform_kpoint   = %s\n" % (repr(self._dont_deform_kpoint))
    result += "functional.dnc_mesh              = %s\n" % (repr(self.dnc_mesh))
    result += "functional.overlap_mesh          = %s\n" % (repr(self.overlap_mesh))
    if self.potential == localH:
      result += "functional.potential             = localH\n"
    elif self.potential == nonlocalH:
      result += "functional.potential             = localH\n"
    elif self.potential == soH:
      result += "functional.potential             = soH\n"
    else: raise RuntimeError("unknown hamiltonnian %i." % (soH))
    for pot in self.atomic_potentials:
      result += "functional.add_potential         = %s\n" % (repr(pot))
    result += "functional.print_from_all = {0}\n".format(repr(self.print_from_all))
    result += "functional.INWAVECAR = '%s'\n" % (self.INWAVECAR)
    result += "functional.ERRCAR = '%s'\n" % (self.ERRCAR)
    result += "functional.WAVECAR = '%s'\n" % (self.WAVECAR)
    result += "functional.inplace = %s\n" % (repr(self.inplace))
    result += "functional.maskr = '{0}'\n".format(self._maskr.unexpanded)
    result += "functional._INCAR = '%s'\n" % (self._INCAR)
    result += "functional._POTCAR = '%s'\n" % (self._POTCAR)
    result += "functional._GENCAR = '%s'\n" % (self._GENCAR)
    if self.inplace == False: 
      result += "functional.workdir = '%s'\n" % (self._workdir.unexpanded)
    result += "# End of escan definition."

    module = self.__class__.__module__ 
    classname = self.__class__.__name__ 
    header = "from %s import %s, soH, localH, nonlocalH\n" % (module, classname)
    return header + result

  def __call__(self, structure, outdir = None, comm = None, overwrite=False, \
               norun=False, workdir=None, **kwargs):
    """ Performs calculation """
    from copy import deepcopy
    from os import getcwd
    from os.path import exists, isdir, abspath, basename, join, expanduser
    from shutil import rmtree
    from cPickle import dump
    from boost.mpi import world, broadcast
    from ..opt import copyfile
    from ..opt.changedir import Changedir
    from ..opt.tempdir import Tempdir

    if comm == None: comm = world
    if outdir == None: outdir = getcwd()

    # make this functor stateless.
    this      = deepcopy(self)
    outdir    = abspath(expanduser(outdir))

    # if other keyword arguments are present, then they are assumed to be
    # attributes of self, with value to use for calculations launch. 
    # If an attribute cannot be found to exist in escan, then vff attributes
    # are checked, and lastly vff.minimizer attributes.
    for key in kwargs.keys():
      if hasattr(this, key): setattr(this, key, kwargs[key])
      elif hasattr(this.vff, key): setattr(this.vff, key, kwargs[key])
      elif hasattr(this.vff.minimizer, key): setattr(this.vff.minimizer, key, kwargs[key])
      else: raise NameError( "%s attribute unknown of escan." % (key) )

    # checks if outdir contains a successful run.
    if broadcast(comm, exists(outdir) if comm.rank == 0 else None, 0):
      if not overwrite: # check for success
        extract = this.Extract(comm = comm, directory = outdir, escan = this)
        if extract.success: return extract # in which case, returns extraction object.
      comm.barrier() # makes sure directory is not created by other proc!

    # changes to temporary working directory
    if self.inplace: context = Changedir(outdir, comm=comm) 
    else:            context = Tempdir(workdir = this.workdir, comm = comm)
    with context as this._tempdir: 

      # Saves FUNCCAR.
      if comm.rank == 0:
        path = join(abspath(this._tempdir), this._FUNCCAR)
        with open(path, "w") as file: dump(this, file)
  
      # performs calculation.
      this._run(structure, outdir, comm, overwrite, norun)
  
      # copies output files.
      if not self.inplace:
        with Changedir(outdir, comm = comm) as cwd:
          for file in  [ this._POSCAR + "." + str(world.rank),\
                         this._POTCAR + "." + str(world.rank),\
                         this.FUNCCAR, 
                         this._cout(comm), 
                         this._cerr(comm), 
                         this.vff._cout(comm),
                         this.vff._cerr(comm),
                         this.WAVECAR if comm.rank == 0  else None ]:
            copyfile(file, this._tempdir, 'same exists null', None)
  
    return self.Extract(comm = comm, directory = outdir, escan = this)

  def _cout(self, comm):
    """ Creates output name. """
    if self.OUTCAR == None: return "/dev/null"
    if comm == None:   return self.OUTCAR
    if comm.rank == 0: return self.OUTCAR
    return self.OUTCAR + "." + str(comm.rank) if self.print_from_all else "/dev/null"

  def _cerr(self, comm):
    """ Creates error name. """
    if self.ERRCAR == None: return "/dev/null"
    if comm == None:   return self.ERRCAR
    if comm.rank == 0: return self.ERRCAR
    return self.ERRCAR + "." + str(comm.rank) if self.print_from_all else "/dev/null"


  def _run(self, structure, outdir, comm, overwrite, norun):
    """ Performs escan calculation. """
    import time
    from os.path import join
    from ..opt.changedir import Changedir

    if self.genpotrun != None and self.vffrun != None and self.do_escan == False:
      print "Nothing to do? no relaxation, no genpot, no escan?" 
      return None
    timing = time.time() 
    local_time = time.localtime() 

    # prints some output first
    cout, cerr = self._cout(comm), self._cerr(comm)
    with Changedir(self._tempdir, comm = comm) as cwd:
      with open(cout, "w") as file: 
        print >>file, "# Escan calculation on ", time.strftime("%m/%d/%y", local_time),\
                      " at ", time.strftime("%I:%M:%S %p", local_time)
        if comm != None:
          from boost.mpi import world
          file.write("Computing with {0} processors of {1}.\n".format(comm.size, world.size))
        if len(structure.name) != 0: print "# Structure named ", structure.name 
        # changes directory to get relative paths.
        with Changedir(outdir, comm = comm) as outdir_wd:
          print >>file, repr(self)
        print >>file, "# Performing calculations. "
      
      # makes calls to run
      self._run_vff(structure, outdir, comm, cout, overwrite, norun)
      self._run_genpot(comm, outdir, norun)
      if self.do_escan: self._run_escan(comm, structure, norun)

      # don't print timeing if not running.
      if norun == True: return


      with open(cout, "a") as file: 
        timing = time.time() - timing
        hour = int(float(timing/3600e0))
        minute = int(float((timing - hour*3600)/60e0))
        second = (timing - hour*3600-minute*60)
        file.write("# Computed ESCAN in: %i:%i:%f.\n"  % (hour, minute, second))
      
      if self.do_escan: 
        extract = Extract(comm = comm, directory = outdir, escan = self)
        assert extract.success, RuntimeError("Escan calculations did not complete.")


  def _run_vff(self, structure, outdir, comm, cout, overwrite, norun):
    """ Gets atomic input ready, with or without relaxation. """
    from os.path import join, samefile, exists
    from ..vff import Extract as ExtractVff
    from ..opt import copyfile
    from boost.mpi import world

    poscar = self._POSCAR + "." + str(world.rank)
    if self.vffrun != None:
      POSCAR = self.vffrun.escan._POSCAR + "." + str(world.rank)
      POSCAR = join(self.vffrun.directory, POSCAR)
      rstr = self.vffrun.structure
      if exists(POSCAR): copyfile(POSCAR, poscar, 'same', comm)
      else: self.vffrun.write_escan_input(poscar, rstr)
      VFFCOUT = self.vffrun.escan.vff._cout(comm)
      VFFCOUT = join(self.vffrun.directory, VFFCOUT)
      copyfile(VFFCOUT, self.vff._cout(comm), 'same exists null', comm)
      return

    if norun == True: return
    out = self.vff(structure, outdir=outdir, comm=comm, overwrite=overwrite)
    assert out.success, RuntimeError("VFF relaxation did not succeed.")
    out.write_escan_input(poscar, out.structure)

    # copies vff output to stdout. This way, only one outcar.
    if comm.rank == 0 and out.OUTCAR != self.OUTCAR:
      with open(join(out.directory, out.OUTCAR)) as file_in: 
        with open(cout, "aw") as file_out: 
          for line in file_in:
            if line.find("# VFF calculation on ") != -1: print >>file_out, line[:-1]
            if line == "# Performing VFF calculations. ": break
          print >>file_out, line[:-1]
          for line in file_in:
            if line.find("# Computed VFF in:") != -1: break
            print >>file_out, line[:-1]
          print >>file_out, line[:-1]


  def _run_genpot(self, comm, outdir, norun):
    """ Runs genpot only """
    from boost.mpi import broadcast, world
    from ._escan import _call_genpot
    from os.path import basename, exists, join, samefile
    from ..opt import redirect, copyfile

    # using genpot from previous run
    is_root = True if comm == None else comm.rank == 0
    if self.genpotrun != None:
      POTCAR = self.genpotrun.escan._POTCAR + "." + str(world.rank)
      potcar = self._POTCAR + "." + str(world.rank)
      copyfile(join(self.genpotrun.directory, POTCAR), potcar, 'same exists')
      copyfile(self.maskr, nothrow='same', comm=comm)
      for pot in self.atomic_potentials:
        copyfile(pot.nonlocal, nothrow='none same', comm=comm)
      return

    assert self.atomic_potentials != None, RuntimeError("Atomic potentials are not set.")
    # Creates temporary input file and creates functional
    dnc_mesh = self.dnc_mesh if self.dnc_mesh != None else self.fft_mesh
    overlap_mesh = self.overlap_mesh if self.overlap_mesh != None else (0,0,0)
    with open(self._GENCAR + "." + str(world.rank), "w") as file:
      file.write( "%s\n%i %i %i\n%i %i %i\n%i %i %i\n%f\n%i\n"\
                  % ( self._POSCAR, self.fft_mesh[0], self.fft_mesh[1], self.fft_mesh[2], \
                      dnc_mesh[0], dnc_mesh[1], dnc_mesh[2],\
                      overlap_mesh[0], overlap_mesh[1], overlap_mesh[2], self.cutoff,\
                      len(self.atomic_potentials) ))
      for pot in self.atomic_potentials:
        # adds to list of potentials
        file.write(basename(pot.filepath) + "\n") 
        # copy potential files as well.
        copyfile(pot.filepath, nothrow='same', comm=comm)
        copyfile(pot.nonlocal, nothrow='same None', comm=comm)

    copyfile(self.maskr, nothrow='same', comm=comm)

    if norun == True: return
    if comm != None:
      comm.barrier() # syncs all procs  
      assert self.fft_mesh[0] * self.fft_mesh[1] * self.fft_mesh[2] % comm.size == 0,\
             RuntimeError( "FFT mesh and number of processors must be commensurate.\n"\
                           " {0} * {1} * {2} % {3} != 0\n"\
                           .format(self.fft_mesh[0], self.fft_mesh[1], self.fft_mesh[2],\
                                   comm.size) ) 
    with redirect(fout=self._cout(comm), ferr=self._cerr(comm), append=True) as oestreams: 
      _call_genpot(comm)


  def _write_incar(self, comm, structure, norun=False):
    """ Writes escan input to file. """
    from os.path import basename
    from numpy.linalg import norm
    from boost.mpi import world
    from quantities import eV
    from ..physics import Ry
    assert self.atomic_potentials != None, RuntimeError("Atomic potentials are not set.")
    # Creates temporary input file and creates functional
    kpoint = (0,0,0,0,0) if norm(self.kpoint) < 1e-12\
             else self._get_kpoint(structure, comm, norun)
    with open(self._INCAR + "." + str(world.rank), "w") as file:
      print >> file, "1 %s.%i" % (self._POTCAR, world.rank) 
      print >> file, "2 %s" % (self.WAVECAR) 
      print >> file, "3 %i # %s"\
                     % ((1, "folded spectrum") if self.eref != None else (2, "all electron"))
      eref = self.eref
      if hasattr(eref, "rescale"): eref = float(eref.rescale(eV))
      cutoff = self.cutoff
      if hasattr(cutoff, "rescale"): cutoff = float(cutoff.rescale(Ry))
      print >> file, "4 %f %f %f %f # Eref, cutoff, smooth, kinetic scaling"\
                     % ( eref if eref != None else 0,\
                         self.cutoff, self.smooth, self.kinetic_scaling )
      if self.potential != soH or norm(self.kpoint) < 1e-6: 
        nbstates = max(1, self.nbstates/2)
        print >> file, "5 %i # number of states" % (nbstates)
      else:
        assert self.nbstates > 0,\
               ValueError("Cannot have less than 1 state (%i)." % (self.nbstates))
        print >> file, "5 %i # number of states" % (self.nbstates)

      print >> file, "6 %i %i %e # itermax, nllines, tolerance"\
                     % (self.itermax, self.nlines, self.tolerance)
      nowfns = self.input_wavefunctions == None
      if not nowfns: nowfns = len(self.input_wavefunctions) == 0
      if nowfns: print >> file, "7 0 # no input wfns\n8 0 # wfns indices"
      else:
        print >> file, "7 %i\n8 %i" % (len(self.input_wavefunctions), self.input_wavefunctions[0])
        for u in self.input_wavefunctions[1:]:
          print >> file, str(u),
        print >> file
      print >> file, "9 %s # input wavefunction filename" % (self.INWAVECAR)

      print >> file, "10 0 1 1 1 0"
      print >> file, "11 %i %f %f %f %f" % kpoint
      
      if   self.potential == localH: print >> file, "12 1 # local hamiltonian" 
      elif self.potential == nonlocalH: print >> file, "12 2 # non-local hamiltonian" 
      elif self.potential == soH: print >> file, "12 3 # spin orbit hamiltonian" 
      else: raise RuntimeError("Unknown potential requested.")
      
      print >> file, "13 ", self._POSCAR + "." + str(world.rank)
      print >> file, "14 ", self.rspace_cutoff, "# real-space cutoff" 

      if self.potential != soH:
        print >> file, "15 ", 0, "# Number of spin-orbit potentials"
      else:
        print >> file, "15 ", len(self.atomic_potentials), "# Number of spin-orbit potentials"
        for i, pot in enumerate(self.atomic_potentials):
          filepath = basename(pot.nonlocal)
          print >> file, i + 16, filepath, pot.get_izz(comm),\
                         pot.s , pot.p, pot.d, pot.pnl, pot.dnl

  def _run_escan(self, comm, structure, norun):
    """ Runs escan only """
    from os.path import basename
    from ._escan import _call_escan
    from ..opt import redirect


    is_root = True if comm == None else comm.rank == 0
    self._write_incar(comm, structure, norun)
    if norun == True: return
    if comm != None: 
      comm.barrier() 
      assert self.fft_mesh[0] * self.fft_mesh[1] * self.fft_mesh[2] % comm.size == 0,\
             RuntimeError( "FFT mesh and number of processors must be commensurate.\n"\
                           " {0} * {1} * {2} % {3} != 0\n"\
                           .format(self.fft_mesh[0], self.fft_mesh[1], self.fft_mesh[2],\
                                   comm.size) ) 
    with redirect(fout=self._cout(comm), ferr=self._cerr(comm), append=True) as oestreams: 
      _call_escan(comm)
=======
def exec_input(filepath = "input.py", namespace = None):
  """ Executes an input script including namespace for escan/vff. """ 
  from ..vff import Vff
  from ..opt import exec_input
  from . import Escan, soH, nonlocalH, localH, folded_spectrum, all_electron
>>>>>>> c0953c9d

  dictionary = { "Vff": Vff, "Escan": Escan, "soH": soH, \
                 "nonlocalH": nonlocalH, "localH": localH, \
                 "folded_spectrum": folded_spectrum, "all_electron": all_electron}
  if namespace != None: dictionary.update(namespace)
  return exec_input(filepath, dictionary)

def read_input(filepath = "input.py", namespace = None, name=None):
  """ Reads an input file including namespace for escan/vff. """ 
  from ..vff import Vff
  from ..opt import read_input
  from . import Escan, soH, nonlocalH, localH, folded_spectrum, all_electron

  dictionary = { "Vff": Vff, "Escan": Escan, "soH": soH, \
                 "nonlocalH": nonlocalH, "localH": localH, \
                 "folded_spectrum": folded_spectrum, "all_electron": all_electron}
  if namespace != None:
    dictionary.update(namespace)
    if name == None and hasattr(namespace, '__name__'): namee = namespace.__name__
  return read_input(filepath, dictionary)<|MERGE_RESOLUTION|>--- conflicted
+++ resolved
@@ -103,408 +103,11 @@
   remove(escaninput)
 
 
-<<<<<<< HEAD
-  @property
-  def maskr(self): 
-    """ Reference to the maskr projector file. """
-    return self._maskr.path
-  @maskr.setter
-  def maskr(self, value): self._maskr.path = value
-
-  @property
-  def workdir(self): 
-    """ Reference to the maskr projector file. """
-    return self._workdir.path
-  @maskr.setter
-  def workdir(self, value): self._workdir.path = value
-    
-  @property
-  def lattice(self):
-    """ Lattice to use with escan and vff functionals. """
-    return self.vff.lattice
-  @lattice.setter
-  def lattice(self, value): self.vff.lattice = value
-
-  @add_setter
-  def add_potential(self, args):
-    """ Adds atomic potential to escan.
-        
-        This property can only be set and never gotten. It serves to add
-        potentials to the escan functional.
-
-        >>> escan.add_potential = *args
-
-        Where *args* is a tuple of variable length containing the following:
-
-        - first argument is the path to the atomic potential. 
-          The absolute path is deduced when set.
-        - second argument is the path to the non-local potential file. 
-          If None, then no non-local argument is added. Defaults to None.
-        - third trough seventh arguments are the
-          non-local potential parameters s, p, d,
-          pnl, dnl. Defaults to None (eg 0).
-    """ 
-    assert len(args) > 2, RuntimeError("Atomic  potentials need at least two parameters.")
-    assert len(args) < 9, RuntimeError("Too many parameters when setting atomic potentials.")
-    if self.atomic_potentials == None: self.atomic_potentials = []
-    self.atomic_potentials.append( AtomicPotential(*args) )
-
-  def __repr__(self):
-    from os.path import relpath
-    result  = str(self.vff).replace("functional", "vff_functional")
-    result += "# Escan definition.\n"
-    result += "functional = %s()\n" % (self.__class__.__name__)
-    result += "functional.vff                   = vff_functional\n"
-    result += "functional.eref                  = %s\n"\
-              % ( "None" if self.eref == None else repr(self.eref) )
-    result += "functional.cutoff                = %f\n" % (self.cutoff)
-    result += "functional.smooth                = %f\n" % (self.smooth)
-    result += "functional.kinetic_scaling       = %f\n" % (self.kinetic_scaling)
-    result += "functional.nbstates              = %i\n" % (self.nbstates)
-    result += "functional.itermax               = %i\n" % (self.itermax)
-    result += "functional.nlines                = %i\n" % (self.nlines)
-    result += "functional.tolerance             = %e\n" % (self.tolerance)
-    result += "functional.rspace_cutoff         = %f\n" % (self.rspace_cutoff)
-    result += "functional.fft_mesh              = %i, %i, %i\n" % self.fft_mesh
-    result += "functional.genpotrun             = %s\n" % (repr(self.genpotrun))
-    result += "functional.do_escan              = %s\n" % (repr(self.do_escan))
-    result += "functional.vffrun                = %s\n" % (repr(self.vffrun))
-    result += "functional.input_wavefunctions   = %s\n" % (repr(self.input_wavefunctions))
-    result += "functional.kpoint                = %s\n" % (repr(self.kpoint))
-    result += "functional._dont_deform_kpoint   = %s\n" % (repr(self._dont_deform_kpoint))
-    result += "functional.dnc_mesh              = %s\n" % (repr(self.dnc_mesh))
-    result += "functional.overlap_mesh          = %s\n" % (repr(self.overlap_mesh))
-    if self.potential == localH:
-      result += "functional.potential             = localH\n"
-    elif self.potential == nonlocalH:
-      result += "functional.potential             = localH\n"
-    elif self.potential == soH:
-      result += "functional.potential             = soH\n"
-    else: raise RuntimeError("unknown hamiltonnian %i." % (soH))
-    for pot in self.atomic_potentials:
-      result += "functional.add_potential         = %s\n" % (repr(pot))
-    result += "functional.print_from_all = {0}\n".format(repr(self.print_from_all))
-    result += "functional.INWAVECAR = '%s'\n" % (self.INWAVECAR)
-    result += "functional.ERRCAR = '%s'\n" % (self.ERRCAR)
-    result += "functional.WAVECAR = '%s'\n" % (self.WAVECAR)
-    result += "functional.inplace = %s\n" % (repr(self.inplace))
-    result += "functional.maskr = '{0}'\n".format(self._maskr.unexpanded)
-    result += "functional._INCAR = '%s'\n" % (self._INCAR)
-    result += "functional._POTCAR = '%s'\n" % (self._POTCAR)
-    result += "functional._GENCAR = '%s'\n" % (self._GENCAR)
-    if self.inplace == False: 
-      result += "functional.workdir = '%s'\n" % (self._workdir.unexpanded)
-    result += "# End of escan definition."
-
-    module = self.__class__.__module__ 
-    classname = self.__class__.__name__ 
-    header = "from %s import %s, soH, localH, nonlocalH\n" % (module, classname)
-    return header + result
-
-  def __call__(self, structure, outdir = None, comm = None, overwrite=False, \
-               norun=False, workdir=None, **kwargs):
-    """ Performs calculation """
-    from copy import deepcopy
-    from os import getcwd
-    from os.path import exists, isdir, abspath, basename, join, expanduser
-    from shutil import rmtree
-    from cPickle import dump
-    from boost.mpi import world, broadcast
-    from ..opt import copyfile
-    from ..opt.changedir import Changedir
-    from ..opt.tempdir import Tempdir
-
-    if comm == None: comm = world
-    if outdir == None: outdir = getcwd()
-
-    # make this functor stateless.
-    this      = deepcopy(self)
-    outdir    = abspath(expanduser(outdir))
-
-    # if other keyword arguments are present, then they are assumed to be
-    # attributes of self, with value to use for calculations launch. 
-    # If an attribute cannot be found to exist in escan, then vff attributes
-    # are checked, and lastly vff.minimizer attributes.
-    for key in kwargs.keys():
-      if hasattr(this, key): setattr(this, key, kwargs[key])
-      elif hasattr(this.vff, key): setattr(this.vff, key, kwargs[key])
-      elif hasattr(this.vff.minimizer, key): setattr(this.vff.minimizer, key, kwargs[key])
-      else: raise NameError( "%s attribute unknown of escan." % (key) )
-
-    # checks if outdir contains a successful run.
-    if broadcast(comm, exists(outdir) if comm.rank == 0 else None, 0):
-      if not overwrite: # check for success
-        extract = this.Extract(comm = comm, directory = outdir, escan = this)
-        if extract.success: return extract # in which case, returns extraction object.
-      comm.barrier() # makes sure directory is not created by other proc!
-
-    # changes to temporary working directory
-    if self.inplace: context = Changedir(outdir, comm=comm) 
-    else:            context = Tempdir(workdir = this.workdir, comm = comm)
-    with context as this._tempdir: 
-
-      # Saves FUNCCAR.
-      if comm.rank == 0:
-        path = join(abspath(this._tempdir), this._FUNCCAR)
-        with open(path, "w") as file: dump(this, file)
-  
-      # performs calculation.
-      this._run(structure, outdir, comm, overwrite, norun)
-  
-      # copies output files.
-      if not self.inplace:
-        with Changedir(outdir, comm = comm) as cwd:
-          for file in  [ this._POSCAR + "." + str(world.rank),\
-                         this._POTCAR + "." + str(world.rank),\
-                         this.FUNCCAR, 
-                         this._cout(comm), 
-                         this._cerr(comm), 
-                         this.vff._cout(comm),
-                         this.vff._cerr(comm),
-                         this.WAVECAR if comm.rank == 0  else None ]:
-            copyfile(file, this._tempdir, 'same exists null', None)
-  
-    return self.Extract(comm = comm, directory = outdir, escan = this)
-
-  def _cout(self, comm):
-    """ Creates output name. """
-    if self.OUTCAR == None: return "/dev/null"
-    if comm == None:   return self.OUTCAR
-    if comm.rank == 0: return self.OUTCAR
-    return self.OUTCAR + "." + str(comm.rank) if self.print_from_all else "/dev/null"
-
-  def _cerr(self, comm):
-    """ Creates error name. """
-    if self.ERRCAR == None: return "/dev/null"
-    if comm == None:   return self.ERRCAR
-    if comm.rank == 0: return self.ERRCAR
-    return self.ERRCAR + "." + str(comm.rank) if self.print_from_all else "/dev/null"
-
-
-  def _run(self, structure, outdir, comm, overwrite, norun):
-    """ Performs escan calculation. """
-    import time
-    from os.path import join
-    from ..opt.changedir import Changedir
-
-    if self.genpotrun != None and self.vffrun != None and self.do_escan == False:
-      print "Nothing to do? no relaxation, no genpot, no escan?" 
-      return None
-    timing = time.time() 
-    local_time = time.localtime() 
-
-    # prints some output first
-    cout, cerr = self._cout(comm), self._cerr(comm)
-    with Changedir(self._tempdir, comm = comm) as cwd:
-      with open(cout, "w") as file: 
-        print >>file, "# Escan calculation on ", time.strftime("%m/%d/%y", local_time),\
-                      " at ", time.strftime("%I:%M:%S %p", local_time)
-        if comm != None:
-          from boost.mpi import world
-          file.write("Computing with {0} processors of {1}.\n".format(comm.size, world.size))
-        if len(structure.name) != 0: print "# Structure named ", structure.name 
-        # changes directory to get relative paths.
-        with Changedir(outdir, comm = comm) as outdir_wd:
-          print >>file, repr(self)
-        print >>file, "# Performing calculations. "
-      
-      # makes calls to run
-      self._run_vff(structure, outdir, comm, cout, overwrite, norun)
-      self._run_genpot(comm, outdir, norun)
-      if self.do_escan: self._run_escan(comm, structure, norun)
-
-      # don't print timeing if not running.
-      if norun == True: return
-
-
-      with open(cout, "a") as file: 
-        timing = time.time() - timing
-        hour = int(float(timing/3600e0))
-        minute = int(float((timing - hour*3600)/60e0))
-        second = (timing - hour*3600-minute*60)
-        file.write("# Computed ESCAN in: %i:%i:%f.\n"  % (hour, minute, second))
-      
-      if self.do_escan: 
-        extract = Extract(comm = comm, directory = outdir, escan = self)
-        assert extract.success, RuntimeError("Escan calculations did not complete.")
-
-
-  def _run_vff(self, structure, outdir, comm, cout, overwrite, norun):
-    """ Gets atomic input ready, with or without relaxation. """
-    from os.path import join, samefile, exists
-    from ..vff import Extract as ExtractVff
-    from ..opt import copyfile
-    from boost.mpi import world
-
-    poscar = self._POSCAR + "." + str(world.rank)
-    if self.vffrun != None:
-      POSCAR = self.vffrun.escan._POSCAR + "." + str(world.rank)
-      POSCAR = join(self.vffrun.directory, POSCAR)
-      rstr = self.vffrun.structure
-      if exists(POSCAR): copyfile(POSCAR, poscar, 'same', comm)
-      else: self.vffrun.write_escan_input(poscar, rstr)
-      VFFCOUT = self.vffrun.escan.vff._cout(comm)
-      VFFCOUT = join(self.vffrun.directory, VFFCOUT)
-      copyfile(VFFCOUT, self.vff._cout(comm), 'same exists null', comm)
-      return
-
-    if norun == True: return
-    out = self.vff(structure, outdir=outdir, comm=comm, overwrite=overwrite)
-    assert out.success, RuntimeError("VFF relaxation did not succeed.")
-    out.write_escan_input(poscar, out.structure)
-
-    # copies vff output to stdout. This way, only one outcar.
-    if comm.rank == 0 and out.OUTCAR != self.OUTCAR:
-      with open(join(out.directory, out.OUTCAR)) as file_in: 
-        with open(cout, "aw") as file_out: 
-          for line in file_in:
-            if line.find("# VFF calculation on ") != -1: print >>file_out, line[:-1]
-            if line == "# Performing VFF calculations. ": break
-          print >>file_out, line[:-1]
-          for line in file_in:
-            if line.find("# Computed VFF in:") != -1: break
-            print >>file_out, line[:-1]
-          print >>file_out, line[:-1]
-
-
-  def _run_genpot(self, comm, outdir, norun):
-    """ Runs genpot only """
-    from boost.mpi import broadcast, world
-    from ._escan import _call_genpot
-    from os.path import basename, exists, join, samefile
-    from ..opt import redirect, copyfile
-
-    # using genpot from previous run
-    is_root = True if comm == None else comm.rank == 0
-    if self.genpotrun != None:
-      POTCAR = self.genpotrun.escan._POTCAR + "." + str(world.rank)
-      potcar = self._POTCAR + "." + str(world.rank)
-      copyfile(join(self.genpotrun.directory, POTCAR), potcar, 'same exists')
-      copyfile(self.maskr, nothrow='same', comm=comm)
-      for pot in self.atomic_potentials:
-        copyfile(pot.nonlocal, nothrow='none same', comm=comm)
-      return
-
-    assert self.atomic_potentials != None, RuntimeError("Atomic potentials are not set.")
-    # Creates temporary input file and creates functional
-    dnc_mesh = self.dnc_mesh if self.dnc_mesh != None else self.fft_mesh
-    overlap_mesh = self.overlap_mesh if self.overlap_mesh != None else (0,0,0)
-    with open(self._GENCAR + "." + str(world.rank), "w") as file:
-      file.write( "%s\n%i %i %i\n%i %i %i\n%i %i %i\n%f\n%i\n"\
-                  % ( self._POSCAR, self.fft_mesh[0], self.fft_mesh[1], self.fft_mesh[2], \
-                      dnc_mesh[0], dnc_mesh[1], dnc_mesh[2],\
-                      overlap_mesh[0], overlap_mesh[1], overlap_mesh[2], self.cutoff,\
-                      len(self.atomic_potentials) ))
-      for pot in self.atomic_potentials:
-        # adds to list of potentials
-        file.write(basename(pot.filepath) + "\n") 
-        # copy potential files as well.
-        copyfile(pot.filepath, nothrow='same', comm=comm)
-        copyfile(pot.nonlocal, nothrow='same None', comm=comm)
-
-    copyfile(self.maskr, nothrow='same', comm=comm)
-
-    if norun == True: return
-    if comm != None:
-      comm.barrier() # syncs all procs  
-      assert self.fft_mesh[0] * self.fft_mesh[1] * self.fft_mesh[2] % comm.size == 0,\
-             RuntimeError( "FFT mesh and number of processors must be commensurate.\n"\
-                           " {0} * {1} * {2} % {3} != 0\n"\
-                           .format(self.fft_mesh[0], self.fft_mesh[1], self.fft_mesh[2],\
-                                   comm.size) ) 
-    with redirect(fout=self._cout(comm), ferr=self._cerr(comm), append=True) as oestreams: 
-      _call_genpot(comm)
-
-
-  def _write_incar(self, comm, structure, norun=False):
-    """ Writes escan input to file. """
-    from os.path import basename
-    from numpy.linalg import norm
-    from boost.mpi import world
-    from quantities import eV
-    from ..physics import Ry
-    assert self.atomic_potentials != None, RuntimeError("Atomic potentials are not set.")
-    # Creates temporary input file and creates functional
-    kpoint = (0,0,0,0,0) if norm(self.kpoint) < 1e-12\
-             else self._get_kpoint(structure, comm, norun)
-    with open(self._INCAR + "." + str(world.rank), "w") as file:
-      print >> file, "1 %s.%i" % (self._POTCAR, world.rank) 
-      print >> file, "2 %s" % (self.WAVECAR) 
-      print >> file, "3 %i # %s"\
-                     % ((1, "folded spectrum") if self.eref != None else (2, "all electron"))
-      eref = self.eref
-      if hasattr(eref, "rescale"): eref = float(eref.rescale(eV))
-      cutoff = self.cutoff
-      if hasattr(cutoff, "rescale"): cutoff = float(cutoff.rescale(Ry))
-      print >> file, "4 %f %f %f %f # Eref, cutoff, smooth, kinetic scaling"\
-                     % ( eref if eref != None else 0,\
-                         self.cutoff, self.smooth, self.kinetic_scaling )
-      if self.potential != soH or norm(self.kpoint) < 1e-6: 
-        nbstates = max(1, self.nbstates/2)
-        print >> file, "5 %i # number of states" % (nbstates)
-      else:
-        assert self.nbstates > 0,\
-               ValueError("Cannot have less than 1 state (%i)." % (self.nbstates))
-        print >> file, "5 %i # number of states" % (self.nbstates)
-
-      print >> file, "6 %i %i %e # itermax, nllines, tolerance"\
-                     % (self.itermax, self.nlines, self.tolerance)
-      nowfns = self.input_wavefunctions == None
-      if not nowfns: nowfns = len(self.input_wavefunctions) == 0
-      if nowfns: print >> file, "7 0 # no input wfns\n8 0 # wfns indices"
-      else:
-        print >> file, "7 %i\n8 %i" % (len(self.input_wavefunctions), self.input_wavefunctions[0])
-        for u in self.input_wavefunctions[1:]:
-          print >> file, str(u),
-        print >> file
-      print >> file, "9 %s # input wavefunction filename" % (self.INWAVECAR)
-
-      print >> file, "10 0 1 1 1 0"
-      print >> file, "11 %i %f %f %f %f" % kpoint
-      
-      if   self.potential == localH: print >> file, "12 1 # local hamiltonian" 
-      elif self.potential == nonlocalH: print >> file, "12 2 # non-local hamiltonian" 
-      elif self.potential == soH: print >> file, "12 3 # spin orbit hamiltonian" 
-      else: raise RuntimeError("Unknown potential requested.")
-      
-      print >> file, "13 ", self._POSCAR + "." + str(world.rank)
-      print >> file, "14 ", self.rspace_cutoff, "# real-space cutoff" 
-
-      if self.potential != soH:
-        print >> file, "15 ", 0, "# Number of spin-orbit potentials"
-      else:
-        print >> file, "15 ", len(self.atomic_potentials), "# Number of spin-orbit potentials"
-        for i, pot in enumerate(self.atomic_potentials):
-          filepath = basename(pot.nonlocal)
-          print >> file, i + 16, filepath, pot.get_izz(comm),\
-                         pot.s , pot.p, pot.d, pot.pnl, pot.dnl
-
-  def _run_escan(self, comm, structure, norun):
-    """ Runs escan only """
-    from os.path import basename
-    from ._escan import _call_escan
-    from ..opt import redirect
-
-
-    is_root = True if comm == None else comm.rank == 0
-    self._write_incar(comm, structure, norun)
-    if norun == True: return
-    if comm != None: 
-      comm.barrier() 
-      assert self.fft_mesh[0] * self.fft_mesh[1] * self.fft_mesh[2] % comm.size == 0,\
-             RuntimeError( "FFT mesh and number of processors must be commensurate.\n"\
-                           " {0} * {1} * {2} % {3} != 0\n"\
-                           .format(self.fft_mesh[0], self.fft_mesh[1], self.fft_mesh[2],\
-                                   comm.size) ) 
-    with redirect(fout=self._cout(comm), ferr=self._cerr(comm), append=True) as oestreams: 
-      _call_escan(comm)
-=======
 def exec_input(filepath = "input.py", namespace = None):
   """ Executes an input script including namespace for escan/vff. """ 
   from ..vff import Vff
   from ..opt import exec_input
   from . import Escan, soH, nonlocalH, localH, folded_spectrum, all_electron
->>>>>>> c0953c9d
 
   dictionary = { "Vff": Vff, "Escan": Escan, "soH": soH, \
                  "nonlocalH": nonlocalH, "localH": localH, \
