--- conflicted
+++ resolved
@@ -2,10 +2,6 @@
      _bandgap.py  _bandstructure.py  derivatives.py  _extract.py  __init__.py
      _methods.py  va.py  _wfns.py functional.py kescan.py _potential.py kpoints.py
      _massextract.py ldos.py )
-<<<<<<< HEAD
-set(PYESCAN_F90 escan_types.f90 fortran.f90 wavefunctions_module.f90)
-=======
->>>>>>> be7f6a2e
 set(PYESCAN_HEADERS escan.hpp  wavefunctions.hpp)
 set(PYESCAN_SOURCES escan.cc python.cc wavefunctions.cc)
 if(ESCAN_FOUND)
